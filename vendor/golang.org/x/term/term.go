--- conflicted
+++ resolved
@@ -7,19 +7,11 @@
 //
 // Putting a terminal into raw mode is the most common requirement:
 //
-<<<<<<< HEAD
-// 	oldState, err := term.MakeRaw(int(os.Stdin.Fd()))
-// 	if err != nil {
-// 	        panic(err)
-// 	}
-// 	defer term.Restore(int(os.Stdin.Fd()), oldState)
-=======
 //	oldState, err := term.MakeRaw(int(os.Stdin.Fd()))
 //	if err != nil {
 //	        panic(err)
 //	}
 //	defer term.Restore(int(os.Stdin.Fd()), oldState)
->>>>>>> ba831442
 //
 // Note that on non-Unix systems os.Stdin.Fd() may not be 0.
 package term
