// Copyright 2014 The Go Authors. All rights reserved.
// Use of this source code is governed by a BSD-style
// license that can be found in the LICENSE file.

// TODO: turn off the serve goroutine when idle, so
// an idle conn only has the readFrames goroutine active. (which could
// also be optimized probably to pin less memory in crypto/tls). This
// would involve tracking when the serve goroutine is active (atomic
// int32 read/CAS probably?) and starting it up when frames arrive,
// and shutting it down when all handlers exit. the occasional PING
// packets could use time.AfterFunc to call sc.wakeStartServeLoop()
// (which is a no-op if already running) and then queue the PING write
// as normal. The serve loop would then exit in most cases (if no
// Handlers running) and not be woken up again until the PING packet
// returns.

// TODO (maybe): add a mechanism for Handlers to going into
// half-closed-local mode (rw.(io.Closer) test?) but not exit their
// handler, and continue to be able to read from the
// Request.Body. This would be a somewhat semantic change from HTTP/1
// (or at least what we expose in net/http), so I'd probably want to
// add it there too. For now, this package says that returning from
// the Handler ServeHTTP function means you're both done reading and
// done writing, without a way to stop just one or the other.

package http2

import (
	"bufio"
	"bytes"
	"context"
	"crypto/tls"
	"errors"
	"fmt"
	"io"
	"log"
	"math"
	"net"
	"net/http"
	"net/textproto"
	"net/url"
	"os"
	"reflect"
	"runtime"
	"strconv"
	"strings"
	"sync"
	"time"

	"golang.org/x/net/http/httpguts"
	"golang.org/x/net/http2/hpack"
)

const (
	prefaceTimeout         = 10 * time.Second
	firstSettingsTimeout   = 2 * time.Second // should be in-flight with preface anyway
	handlerChunkWriteSize  = 4 << 10
	defaultMaxStreams      = 250 // TODO: make this 100 as the GFE seems to?
	maxQueuedControlFrames = 10000
)

var (
	errClientDisconnected = errors.New("client disconnected")
	errClosedBody         = errors.New("body closed by handler")
	errHandlerComplete    = errors.New("http2: request body closed due to handler exiting")
	errStreamClosed       = errors.New("http2: stream closed")
)

var responseWriterStatePool = sync.Pool{
	New: func() interface{} {
		rws := &responseWriterState{}
		rws.bw = bufio.NewWriterSize(chunkWriter{rws}, handlerChunkWriteSize)
		return rws
	},
}

// Test hooks.
var (
	testHookOnConn        func()
	testHookGetServerConn func(*serverConn)
	testHookOnPanicMu     *sync.Mutex // nil except in tests
	testHookOnPanic       func(sc *serverConn, panicVal interface{}) (rePanic bool)
)

// Server is an HTTP/2 server.
type Server struct {
	// MaxHandlers limits the number of http.Handler ServeHTTP goroutines
	// which may run at a time over all connections.
	// Negative or zero no limit.
	// TODO: implement
	MaxHandlers int

	// MaxConcurrentStreams optionally specifies the number of
	// concurrent streams that each client may have open at a
	// time. This is unrelated to the number of http.Handler goroutines
	// which may be active globally, which is MaxHandlers.
	// If zero, MaxConcurrentStreams defaults to at least 100, per
	// the HTTP/2 spec's recommendations.
	MaxConcurrentStreams uint32

	// MaxDecoderHeaderTableSize optionally specifies the http2
	// SETTINGS_HEADER_TABLE_SIZE to send in the initial settings frame. It
	// informs the remote endpoint of the maximum size of the header compression
	// table used to decode header blocks, in octets. If zero, the default value
	// of 4096 is used.
	MaxDecoderHeaderTableSize uint32

	// MaxEncoderHeaderTableSize optionally specifies an upper limit for the
	// header compression table used for encoding request headers. Received
	// SETTINGS_HEADER_TABLE_SIZE settings are capped at this limit. If zero,
	// the default value of 4096 is used.
	MaxEncoderHeaderTableSize uint32

	// MaxReadFrameSize optionally specifies the largest frame
	// this server is willing to read. A valid value is between
	// 16k and 16M, inclusive. If zero or otherwise invalid, a
	// default value is used.
	MaxReadFrameSize uint32

	// PermitProhibitedCipherSuites, if true, permits the use of
	// cipher suites prohibited by the HTTP/2 spec.
	PermitProhibitedCipherSuites bool

	// IdleTimeout specifies how long until idle clients should be
	// closed with a GOAWAY frame. PING frames are not considered
	// activity for the purposes of IdleTimeout.
	IdleTimeout time.Duration

	// MaxUploadBufferPerConnection is the size of the initial flow
	// control window for each connections. The HTTP/2 spec does not
	// allow this to be smaller than 65535 or larger than 2^32-1.
	// If the value is outside this range, a default value will be
	// used instead.
	MaxUploadBufferPerConnection int32

	// MaxUploadBufferPerStream is the size of the initial flow control
	// window for each stream. The HTTP/2 spec does not allow this to
	// be larger than 2^32-1. If the value is zero or larger than the
	// maximum, a default value will be used instead.
	MaxUploadBufferPerStream int32

	// NewWriteScheduler constructs a write scheduler for a connection.
	// If nil, a default scheduler is chosen.
	NewWriteScheduler func() WriteScheduler

	// CountError, if non-nil, is called on HTTP/2 server errors.
	// It's intended to increment a metric for monitoring, such
	// as an expvar or Prometheus metric.
	// The errType consists of only ASCII word characters.
	CountError func(errType string)

	// Internal state. This is a pointer (rather than embedded directly)
	// so that we don't embed a Mutex in this struct, which will make the
	// struct non-copyable, which might break some callers.
	state *serverInternalState
}

func (s *Server) initialConnRecvWindowSize() int32 {
	if s.MaxUploadBufferPerConnection >= initialWindowSize {
		return s.MaxUploadBufferPerConnection
	}
	return 1 << 20
}

func (s *Server) initialStreamRecvWindowSize() int32 {
	if s.MaxUploadBufferPerStream > 0 {
		return s.MaxUploadBufferPerStream
	}
	return 1 << 20
}

func (s *Server) maxReadFrameSize() uint32 {
	if v := s.MaxReadFrameSize; v >= minMaxFrameSize && v <= maxFrameSize {
		return v
	}
	return defaultMaxReadFrameSize
}

func (s *Server) maxConcurrentStreams() uint32 {
	if v := s.MaxConcurrentStreams; v > 0 {
		return v
	}
	return defaultMaxStreams
}

func (s *Server) maxDecoderHeaderTableSize() uint32 {
	if v := s.MaxDecoderHeaderTableSize; v > 0 {
		return v
	}
	return initialHeaderTableSize
}

func (s *Server) maxEncoderHeaderTableSize() uint32 {
	if v := s.MaxEncoderHeaderTableSize; v > 0 {
		return v
	}
	return initialHeaderTableSize
}

// maxQueuedControlFrames is the maximum number of control frames like
// SETTINGS, PING and RST_STREAM that will be queued for writing before
// the connection is closed to prevent memory exhaustion attacks.
func (s *Server) maxQueuedControlFrames() int {
	// TODO: if anybody asks, add a Server field, and remember to define the
	// behavior of negative values.
	return maxQueuedControlFrames
}

type serverInternalState struct {
	mu          sync.Mutex
	activeConns map[*serverConn]struct{}
}

func (s *serverInternalState) registerConn(sc *serverConn) {
	if s == nil {
		return // if the Server was used without calling ConfigureServer
	}
	s.mu.Lock()
	s.activeConns[sc] = struct{}{}
	s.mu.Unlock()
}

func (s *serverInternalState) unregisterConn(sc *serverConn) {
	if s == nil {
		return // if the Server was used without calling ConfigureServer
	}
	s.mu.Lock()
	delete(s.activeConns, sc)
	s.mu.Unlock()
}

func (s *serverInternalState) startGracefulShutdown() {
	if s == nil {
		return // if the Server was used without calling ConfigureServer
	}
	s.mu.Lock()
	for sc := range s.activeConns {
		sc.startGracefulShutdown()
	}
	s.mu.Unlock()
}

// ConfigureServer adds HTTP/2 support to a net/http Server.
//
// The configuration conf may be nil.
//
// ConfigureServer must be called before s begins serving.
func ConfigureServer(s *http.Server, conf *Server) error {
	if s == nil {
		panic("nil *http.Server")
	}
	if conf == nil {
		conf = new(Server)
	}
	conf.state = &serverInternalState{activeConns: make(map[*serverConn]struct{})}
	if h1, h2 := s, conf; h2.IdleTimeout == 0 {
		if h1.IdleTimeout != 0 {
			h2.IdleTimeout = h1.IdleTimeout
		} else {
			h2.IdleTimeout = h1.ReadTimeout
		}
	}
	s.RegisterOnShutdown(conf.state.startGracefulShutdown)

	if s.TLSConfig == nil {
		s.TLSConfig = new(tls.Config)
	} else if s.TLSConfig.CipherSuites != nil && s.TLSConfig.MinVersion < tls.VersionTLS13 {
		// If they already provided a TLS 1.0–1.2 CipherSuite list, return an
		// error if it is missing ECDHE_RSA_WITH_AES_128_GCM_SHA256 or
		// ECDHE_ECDSA_WITH_AES_128_GCM_SHA256.
		haveRequired := false
		for _, cs := range s.TLSConfig.CipherSuites {
			switch cs {
			case tls.TLS_ECDHE_RSA_WITH_AES_128_GCM_SHA256,
				// Alternative MTI cipher to not discourage ECDSA-only servers.
				// See http://golang.org/cl/30721 for further information.
				tls.TLS_ECDHE_ECDSA_WITH_AES_128_GCM_SHA256:
				haveRequired = true
			}
		}
		if !haveRequired {
			return fmt.Errorf("http2: TLSConfig.CipherSuites is missing an HTTP/2-required AES_128_GCM_SHA256 cipher (need at least one of TLS_ECDHE_RSA_WITH_AES_128_GCM_SHA256 or TLS_ECDHE_ECDSA_WITH_AES_128_GCM_SHA256)")
		}
	}

	// Note: not setting MinVersion to tls.VersionTLS12,
	// as we don't want to interfere with HTTP/1.1 traffic
	// on the user's server. We enforce TLS 1.2 later once
	// we accept a connection. Ideally this should be done
	// during next-proto selection, but using TLS <1.2 with
	// HTTP/2 is still the client's bug.

	s.TLSConfig.PreferServerCipherSuites = true

	if !strSliceContains(s.TLSConfig.NextProtos, NextProtoTLS) {
		s.TLSConfig.NextProtos = append(s.TLSConfig.NextProtos, NextProtoTLS)
	}
	if !strSliceContains(s.TLSConfig.NextProtos, "http/1.1") {
		s.TLSConfig.NextProtos = append(s.TLSConfig.NextProtos, "http/1.1")
	}

	if s.TLSNextProto == nil {
		s.TLSNextProto = map[string]func(*http.Server, *tls.Conn, http.Handler){}
	}
	protoHandler := func(hs *http.Server, c *tls.Conn, h http.Handler) {
		if testHookOnConn != nil {
			testHookOnConn()
		}
		// The TLSNextProto interface predates contexts, so
		// the net/http package passes down its per-connection
		// base context via an exported but unadvertised
		// method on the Handler. This is for internal
		// net/http<=>http2 use only.
		var ctx context.Context
		type baseContexter interface {
			BaseContext() context.Context
		}
		if bc, ok := h.(baseContexter); ok {
			ctx = bc.BaseContext()
		}
		conf.ServeConn(c, &ServeConnOpts{
			Context:    ctx,
			Handler:    h,
			BaseConfig: hs,
		})
	}
	s.TLSNextProto[NextProtoTLS] = protoHandler
	return nil
}

// ServeConnOpts are options for the Server.ServeConn method.
type ServeConnOpts struct {
	// Context is the base context to use.
	// If nil, context.Background is used.
	Context context.Context

	// BaseConfig optionally sets the base configuration
	// for values. If nil, defaults are used.
	BaseConfig *http.Server

	// Handler specifies which handler to use for processing
	// requests. If nil, BaseConfig.Handler is used. If BaseConfig
	// or BaseConfig.Handler is nil, http.DefaultServeMux is used.
	Handler http.Handler

	// UpgradeRequest is an initial request received on a connection
	// undergoing an h2c upgrade. The request body must have been
	// completely read from the connection before calling ServeConn,
	// and the 101 Switching Protocols response written.
	UpgradeRequest *http.Request

	// Settings is the decoded contents of the HTTP2-Settings header
	// in an h2c upgrade request.
	Settings []byte

	// SawClientPreface is set if the HTTP/2 connection preface
	// has already been read from the connection.
	SawClientPreface bool
}

func (o *ServeConnOpts) context() context.Context {
	if o != nil && o.Context != nil {
		return o.Context
	}
	return context.Background()
}

func (o *ServeConnOpts) baseConfig() *http.Server {
	if o != nil && o.BaseConfig != nil {
		return o.BaseConfig
	}
	return new(http.Server)
}

func (o *ServeConnOpts) handler() http.Handler {
	if o != nil {
		if o.Handler != nil {
			return o.Handler
		}
		if o.BaseConfig != nil && o.BaseConfig.Handler != nil {
			return o.BaseConfig.Handler
		}
	}
	return http.DefaultServeMux
}

// ServeConn serves HTTP/2 requests on the provided connection and
// blocks until the connection is no longer readable.
//
// ServeConn starts speaking HTTP/2 assuming that c has not had any
// reads or writes. It writes its initial settings frame and expects
// to be able to read the preface and settings frame from the
// client. If c has a ConnectionState method like a *tls.Conn, the
// ConnectionState is used to verify the TLS ciphersuite and to set
// the Request.TLS field in Handlers.
//
// ServeConn does not support h2c by itself. Any h2c support must be
// implemented in terms of providing a suitably-behaving net.Conn.
//
// The opts parameter is optional. If nil, default values are used.
func (s *Server) ServeConn(c net.Conn, opts *ServeConnOpts) {
	baseCtx, cancel := serverConnBaseContext(c, opts)
	defer cancel()

	sc := &serverConn{
		srv:                         s,
		hs:                          opts.baseConfig(),
		conn:                        c,
		baseCtx:                     baseCtx,
		remoteAddrStr:               c.RemoteAddr().String(),
		bw:                          newBufferedWriter(c),
		handler:                     opts.handler(),
		streams:                     make(map[uint32]*stream),
		readFrameCh:                 make(chan readFrameResult),
		wantWriteFrameCh:            make(chan FrameWriteRequest, 8),
		serveMsgCh:                  make(chan interface{}, 8),
		wroteFrameCh:                make(chan frameWriteResult, 1), // buffered; one send in writeFrameAsync
		bodyReadCh:                  make(chan bodyReadMsg),         // buffering doesn't matter either way
		doneServing:                 make(chan struct{}),
		clientMaxStreams:            math.MaxUint32, // Section 6.5.2: "Initially, there is no limit to this value"
		advMaxStreams:               s.maxConcurrentStreams(),
		initialStreamSendWindowSize: initialWindowSize,
		maxFrameSize:                initialMaxFrameSize,
		serveG:                      newGoroutineLock(),
		pushEnabled:                 true,
		sawClientPreface:            opts.SawClientPreface,
	}

	s.state.registerConn(sc)
	defer s.state.unregisterConn(sc)

	// The net/http package sets the write deadline from the
	// http.Server.WriteTimeout during the TLS handshake, but then
	// passes the connection off to us with the deadline already set.
	// Write deadlines are set per stream in serverConn.newStream.
	// Disarm the net.Conn write deadline here.
	if sc.hs.WriteTimeout != 0 {
		sc.conn.SetWriteDeadline(time.Time{})
	}

	if s.NewWriteScheduler != nil {
		sc.writeSched = s.NewWriteScheduler()
	} else {
		sc.writeSched = NewPriorityWriteScheduler(nil)
	}

	// These start at the RFC-specified defaults. If there is a higher
	// configured value for inflow, that will be updated when we send a
	// WINDOW_UPDATE shortly after sending SETTINGS.
	sc.flow.add(initialWindowSize)
	sc.inflow.init(initialWindowSize)
	sc.hpackEncoder = hpack.NewEncoder(&sc.headerWriteBuf)
	sc.hpackEncoder.SetMaxDynamicTableSizeLimit(s.maxEncoderHeaderTableSize())

	fr := NewFramer(sc.bw, c)
	if s.CountError != nil {
		fr.countError = s.CountError
	}
	fr.ReadMetaHeaders = hpack.NewDecoder(s.maxDecoderHeaderTableSize(), nil)
	fr.MaxHeaderListSize = sc.maxHeaderListSize()
	fr.SetMaxReadFrameSize(s.maxReadFrameSize())
	sc.framer = fr

	if tc, ok := c.(connectionStater); ok {
		sc.tlsState = new(tls.ConnectionState)
		*sc.tlsState = tc.ConnectionState()
		// 9.2 Use of TLS Features
		// An implementation of HTTP/2 over TLS MUST use TLS
		// 1.2 or higher with the restrictions on feature set
		// and cipher suite described in this section. Due to
		// implementation limitations, it might not be
		// possible to fail TLS negotiation. An endpoint MUST
		// immediately terminate an HTTP/2 connection that
		// does not meet the TLS requirements described in
		// this section with a connection error (Section
		// 5.4.1) of type INADEQUATE_SECURITY.
		if sc.tlsState.Version < tls.VersionTLS12 {
			sc.rejectConn(ErrCodeInadequateSecurity, "TLS version too low")
			return
		}

		if sc.tlsState.ServerName == "" {
			// Client must use SNI, but we don't enforce that anymore,
			// since it was causing problems when connecting to bare IP
			// addresses during development.
			//
			// TODO: optionally enforce? Or enforce at the time we receive
			// a new request, and verify the ServerName matches the :authority?
			// But that precludes proxy situations, perhaps.
			//
			// So for now, do nothing here again.
		}

		if !s.PermitProhibitedCipherSuites && isBadCipher(sc.tlsState.CipherSuite) {
			// "Endpoints MAY choose to generate a connection error
			// (Section 5.4.1) of type INADEQUATE_SECURITY if one of
			// the prohibited cipher suites are negotiated."
			//
			// We choose that. In my opinion, the spec is weak
			// here. It also says both parties must support at least
			// TLS_ECDHE_RSA_WITH_AES_128_GCM_SHA256 so there's no
			// excuses here. If we really must, we could allow an
			// "AllowInsecureWeakCiphers" option on the server later.
			// Let's see how it plays out first.
			sc.rejectConn(ErrCodeInadequateSecurity, fmt.Sprintf("Prohibited TLS 1.2 Cipher Suite: %x", sc.tlsState.CipherSuite))
			return
		}
	}

	if opts.Settings != nil {
		fr := &SettingsFrame{
			FrameHeader: FrameHeader{valid: true},
			p:           opts.Settings,
		}
		if err := fr.ForeachSetting(sc.processSetting); err != nil {
			sc.rejectConn(ErrCodeProtocol, "invalid settings")
			return
		}
		opts.Settings = nil
	}

	if hook := testHookGetServerConn; hook != nil {
		hook(sc)
	}

	if opts.UpgradeRequest != nil {
		sc.upgradeRequest(opts.UpgradeRequest)
		opts.UpgradeRequest = nil
	}

	sc.serve()
}

func serverConnBaseContext(c net.Conn, opts *ServeConnOpts) (ctx context.Context, cancel func()) {
	ctx, cancel = context.WithCancel(opts.context())
	ctx = context.WithValue(ctx, http.LocalAddrContextKey, c.LocalAddr())
	if hs := opts.baseConfig(); hs != nil {
		ctx = context.WithValue(ctx, http.ServerContextKey, hs)
	}
	return
}

func (sc *serverConn) rejectConn(err ErrCode, debug string) {
	sc.vlogf("http2: server rejecting conn: %v, %s", err, debug)
	// ignoring errors. hanging up anyway.
	sc.framer.WriteGoAway(0, err, []byte(debug))
	sc.bw.Flush()
	sc.conn.Close()
}

type serverConn struct {
	// Immutable:
	srv              *Server
	hs               *http.Server
	conn             net.Conn
	bw               *bufferedWriter // writing to conn
	handler          http.Handler
	baseCtx          context.Context
	framer           *Framer
	doneServing      chan struct{}          // closed when serverConn.serve ends
	readFrameCh      chan readFrameResult   // written by serverConn.readFrames
	wantWriteFrameCh chan FrameWriteRequest // from handlers -> serve
	wroteFrameCh     chan frameWriteResult  // from writeFrameAsync -> serve, tickles more frame writes
	bodyReadCh       chan bodyReadMsg       // from handlers -> serve
	serveMsgCh       chan interface{}       // misc messages & code to send to / run on the serve loop
	flow             outflow                // conn-wide (not stream-specific) outbound flow control
	inflow           inflow                 // conn-wide inbound flow control
	tlsState         *tls.ConnectionState   // shared by all handlers, like net/http
	remoteAddrStr    string
	writeSched       WriteScheduler

	// Everything following is owned by the serve loop; use serveG.check():
	serveG                      goroutineLock // used to verify funcs are on serve()
	pushEnabled                 bool
	sawClientPreface            bool // preface has already been read, used in h2c upgrade
	sawFirstSettings            bool // got the initial SETTINGS frame after the preface
	needToSendSettingsAck       bool
	unackedSettings             int    // how many SETTINGS have we sent without ACKs?
	queuedControlFrames         int    // control frames in the writeSched queue
	clientMaxStreams            uint32 // SETTINGS_MAX_CONCURRENT_STREAMS from client (our PUSH_PROMISE limit)
	advMaxStreams               uint32 // our SETTINGS_MAX_CONCURRENT_STREAMS advertised the client
	curClientStreams            uint32 // number of open streams initiated by the client
	curPushedStreams            uint32 // number of open streams initiated by server push
	maxClientStreamID           uint32 // max ever seen from client (odd), or 0 if there have been no client requests
	maxPushPromiseID            uint32 // ID of the last push promise (even), or 0 if there have been no pushes
	streams                     map[uint32]*stream
	initialStreamSendWindowSize int32
	maxFrameSize                int32
	peerMaxHeaderListSize       uint32            // zero means unknown (default)
	canonHeader                 map[string]string // http2-lower-case -> Go-Canonical-Case
	canonHeaderKeysSize         int               // canonHeader keys size in bytes
	writingFrame                bool              // started writing a frame (on serve goroutine or separate)
	writingFrameAsync           bool              // started a frame on its own goroutine but haven't heard back on wroteFrameCh
	needsFrameFlush             bool              // last frame write wasn't a flush
	inGoAway                    bool              // we've started to or sent GOAWAY
	inFrameScheduleLoop         bool              // whether we're in the scheduleFrameWrite loop
	needToSendGoAway            bool              // we need to schedule a GOAWAY frame write
	goAwayCode                  ErrCode
	shutdownTimer               *time.Timer // nil until used
	idleTimer                   *time.Timer // nil if unused

	// Owned by the writeFrameAsync goroutine:
	headerWriteBuf bytes.Buffer
	hpackEncoder   *hpack.Encoder

	// Used by startGracefulShutdown.
	shutdownOnce sync.Once
}

func (sc *serverConn) maxHeaderListSize() uint32 {
	n := sc.hs.MaxHeaderBytes
	if n <= 0 {
		n = http.DefaultMaxHeaderBytes
	}
	// http2's count is in a slightly different unit and includes 32 bytes per pair.
	// So, take the net/http.Server value and pad it up a bit, assuming 10 headers.
	const perFieldOverhead = 32 // per http2 spec
	const typicalHeaders = 10   // conservative
	return uint32(n + typicalHeaders*perFieldOverhead)
}

func (sc *serverConn) curOpenStreams() uint32 {
	sc.serveG.check()
	return sc.curClientStreams + sc.curPushedStreams
}

// stream represents a stream. This is the minimal metadata needed by
// the serve goroutine. Most of the actual stream state is owned by
// the http.Handler's goroutine in the responseWriter. Because the
// responseWriter's responseWriterState is recycled at the end of a
// handler, this struct intentionally has no pointer to the
// *responseWriter{,State} itself, as the Handler ending nils out the
// responseWriter's state field.
type stream struct {
	// immutable:
	sc        *serverConn
	id        uint32
	body      *pipe       // non-nil if expecting DATA frames
	cw        closeWaiter // closed wait stream transitions to closed state
	ctx       context.Context
	cancelCtx func()

	// owned by serverConn's serve loop:
	bodyBytes        int64   // body bytes seen so far
	declBodyBytes    int64   // or -1 if undeclared
	flow             outflow // limits writing from Handler to client
	inflow           inflow  // what the client is allowed to POST/etc to us
	state            streamState
	resetQueued      bool        // RST_STREAM queued for write; set by sc.resetStream
	gotTrailerHeader bool        // HEADER frame for trailers was seen
	wroteHeaders     bool        // whether we wrote headers (not status 100)
	readDeadline     *time.Timer // nil if unused
	writeDeadline    *time.Timer // nil if unused
	closeErr         error       // set before cw is closed

	trailer    http.Header // accumulated trailers
	reqTrailer http.Header // handler's Request.Trailer
}

func (sc *serverConn) Framer() *Framer  { return sc.framer }
func (sc *serverConn) CloseConn() error { return sc.conn.Close() }
func (sc *serverConn) Flush() error     { return sc.bw.Flush() }
func (sc *serverConn) HeaderEncoder() (*hpack.Encoder, *bytes.Buffer) {
	return sc.hpackEncoder, &sc.headerWriteBuf
}

func (sc *serverConn) state(streamID uint32) (streamState, *stream) {
	sc.serveG.check()
	// http://tools.ietf.org/html/rfc7540#section-5.1
	if st, ok := sc.streams[streamID]; ok {
		return st.state, st
	}
	// "The first use of a new stream identifier implicitly closes all
	// streams in the "idle" state that might have been initiated by
	// that peer with a lower-valued stream identifier. For example, if
	// a client sends a HEADERS frame on stream 7 without ever sending a
	// frame on stream 5, then stream 5 transitions to the "closed"
	// state when the first frame for stream 7 is sent or received."
	if streamID%2 == 1 {
		if streamID <= sc.maxClientStreamID {
			return stateClosed, nil
		}
	} else {
		if streamID <= sc.maxPushPromiseID {
			return stateClosed, nil
		}
	}
	return stateIdle, nil
}

// setConnState calls the net/http ConnState hook for this connection, if configured.
// Note that the net/http package does StateNew and StateClosed for us.
// There is currently no plan for StateHijacked or hijacking HTTP/2 connections.
func (sc *serverConn) setConnState(state http.ConnState) {
	if sc.hs.ConnState != nil {
		sc.hs.ConnState(sc.conn, state)
	}
}

func (sc *serverConn) vlogf(format string, args ...interface{}) {
	if VerboseLogs {
		sc.logf(format, args...)
	}
}

func (sc *serverConn) logf(format string, args ...interface{}) {
	if lg := sc.hs.ErrorLog; lg != nil {
		lg.Printf(format, args...)
	} else {
		log.Printf(format, args...)
	}
}

// errno returns v's underlying uintptr, else 0.
//
// TODO: remove this helper function once http2 can use build
// tags. See comment in isClosedConnError.
func errno(v error) uintptr {
	if rv := reflect.ValueOf(v); rv.Kind() == reflect.Uintptr {
		return uintptr(rv.Uint())
	}
	return 0
}

// isClosedConnError reports whether err is an error from use of a closed
// network connection.
func isClosedConnError(err error) bool {
	if err == nil {
		return false
	}

	// TODO: remove this string search and be more like the Windows
	// case below. That might involve modifying the standard library
	// to return better error types.
	str := err.Error()
	if strings.Contains(str, "use of closed network connection") {
		return true
	}

	// TODO(bradfitz): x/tools/cmd/bundle doesn't really support
	// build tags, so I can't make an http2_windows.go file with
	// Windows-specific stuff. Fix that and move this, once we
	// have a way to bundle this into std's net/http somehow.
	if runtime.GOOS == "windows" {
		if oe, ok := err.(*net.OpError); ok && oe.Op == "read" {
			if se, ok := oe.Err.(*os.SyscallError); ok && se.Syscall == "wsarecv" {
				const WSAECONNABORTED = 10053
				const WSAECONNRESET = 10054
				if n := errno(se.Err); n == WSAECONNRESET || n == WSAECONNABORTED {
					return true
				}
			}
		}
	}
	return false
}

func (sc *serverConn) condlogf(err error, format string, args ...interface{}) {
	if err == nil {
		return
	}
	if err == io.EOF || err == io.ErrUnexpectedEOF || isClosedConnError(err) || err == errPrefaceTimeout {
		// Boring, expected errors.
		sc.vlogf(format, args...)
	} else {
		sc.logf(format, args...)
	}
}

// maxCachedCanonicalHeadersKeysSize is an arbitrarily-chosen limit on the size
// of the entries in the canonHeader cache.
// This should be larger than the size of unique, uncommon header keys likely to
// be sent by the peer, while not so high as to permit unreasonable memory usage
// if the peer sends an unbounded number of unique header keys.
const maxCachedCanonicalHeadersKeysSize = 2048

func (sc *serverConn) canonicalHeader(v string) string {
	sc.serveG.check()
	buildCommonHeaderMapsOnce()
	cv, ok := commonCanonHeader[v]
	if ok {
		return cv
	}
	cv, ok = sc.canonHeader[v]
	if ok {
		return cv
	}
	if sc.canonHeader == nil {
		sc.canonHeader = make(map[string]string)
	}
	cv = http.CanonicalHeaderKey(v)
<<<<<<< HEAD
	// maxCachedCanonicalHeaders is an arbitrarily-chosen limit on the number of
	// entries in the canonHeader cache. This should be larger than the number
	// of unique, uncommon header keys likely to be sent by the peer, while not
	// so high as to permit unreasonable memory usage if the peer sends an unbounded
	// number of unique header keys.
	const maxCachedCanonicalHeaders = 32
	if len(sc.canonHeader) < maxCachedCanonicalHeaders {
=======
	size := 100 + len(v)*2 // 100 bytes of map overhead + key + value
	if sc.canonHeaderKeysSize+size <= maxCachedCanonicalHeadersKeysSize {
>>>>>>> ba831442
		sc.canonHeader[v] = cv
		sc.canonHeaderKeysSize += size
	}
	return cv
}

type readFrameResult struct {
	f   Frame // valid until readMore is called
	err error

	// readMore should be called once the consumer no longer needs or
	// retains f. After readMore, f is invalid and more frames can be
	// read.
	readMore func()
}

// readFrames is the loop that reads incoming frames.
// It takes care to only read one frame at a time, blocking until the
// consumer is done with the frame.
// It's run on its own goroutine.
func (sc *serverConn) readFrames() {
	gate := make(gate)
	gateDone := gate.Done
	for {
		f, err := sc.framer.ReadFrame()
		select {
		case sc.readFrameCh <- readFrameResult{f, err, gateDone}:
		case <-sc.doneServing:
			return
		}
		select {
		case <-gate:
		case <-sc.doneServing:
			return
		}
		if terminalReadFrameError(err) {
			return
		}
	}
}

// frameWriteResult is the message passed from writeFrameAsync to the serve goroutine.
type frameWriteResult struct {
	_   incomparable
	wr  FrameWriteRequest // what was written (or attempted)
	err error             // result of the writeFrame call
}

// writeFrameAsync runs in its own goroutine and writes a single frame
// and then reports when it's done.
// At most one goroutine can be running writeFrameAsync at a time per
// serverConn.
func (sc *serverConn) writeFrameAsync(wr FrameWriteRequest) {
	err := wr.write.writeFrame(sc)
	sc.wroteFrameCh <- frameWriteResult{wr: wr, err: err}
}

func (sc *serverConn) closeAllStreamsOnConnClose() {
	sc.serveG.check()
	for _, st := range sc.streams {
		sc.closeStream(st, errClientDisconnected)
	}
}

func (sc *serverConn) stopShutdownTimer() {
	sc.serveG.check()
	if t := sc.shutdownTimer; t != nil {
		t.Stop()
	}
}

func (sc *serverConn) notePanic() {
	// Note: this is for serverConn.serve panicking, not http.Handler code.
	if testHookOnPanicMu != nil {
		testHookOnPanicMu.Lock()
		defer testHookOnPanicMu.Unlock()
	}
	if testHookOnPanic != nil {
		if e := recover(); e != nil {
			if testHookOnPanic(sc, e) {
				panic(e)
			}
		}
	}
}

func (sc *serverConn) serve() {
	sc.serveG.check()
	defer sc.notePanic()
	defer sc.conn.Close()
	defer sc.closeAllStreamsOnConnClose()
	defer sc.stopShutdownTimer()
	defer close(sc.doneServing) // unblocks handlers trying to send

	if VerboseLogs {
		sc.vlogf("http2: server connection from %v on %p", sc.conn.RemoteAddr(), sc.hs)
	}

	sc.writeFrame(FrameWriteRequest{
		write: writeSettings{
			{SettingMaxFrameSize, sc.srv.maxReadFrameSize()},
			{SettingMaxConcurrentStreams, sc.advMaxStreams},
			{SettingMaxHeaderListSize, sc.maxHeaderListSize()},
			{SettingHeaderTableSize, sc.srv.maxDecoderHeaderTableSize()},
			{SettingInitialWindowSize, uint32(sc.srv.initialStreamRecvWindowSize())},
		},
	})
	sc.unackedSettings++

	// Each connection starts with initialWindowSize inflow tokens.
	// If a higher value is configured, we add more tokens.
	if diff := sc.srv.initialConnRecvWindowSize() - initialWindowSize; diff > 0 {
		sc.sendWindowUpdate(nil, int(diff))
	}

	if err := sc.readPreface(); err != nil {
		sc.condlogf(err, "http2: server: error reading preface from client %v: %v", sc.conn.RemoteAddr(), err)
		return
	}
	// Now that we've got the preface, get us out of the
	// "StateNew" state. We can't go directly to idle, though.
	// Active means we read some data and anticipate a request. We'll
	// do another Active when we get a HEADERS frame.
	sc.setConnState(http.StateActive)
	sc.setConnState(http.StateIdle)

	if sc.srv.IdleTimeout != 0 {
		sc.idleTimer = time.AfterFunc(sc.srv.IdleTimeout, sc.onIdleTimer)
		defer sc.idleTimer.Stop()
	}

	go sc.readFrames() // closed by defer sc.conn.Close above

	settingsTimer := time.AfterFunc(firstSettingsTimeout, sc.onSettingsTimer)
	defer settingsTimer.Stop()

	loopNum := 0
	for {
		loopNum++
		select {
		case wr := <-sc.wantWriteFrameCh:
			if se, ok := wr.write.(StreamError); ok {
				sc.resetStream(se)
				break
			}
			sc.writeFrame(wr)
		case res := <-sc.wroteFrameCh:
			sc.wroteFrame(res)
		case res := <-sc.readFrameCh:
			// Process any written frames before reading new frames from the client since a
			// written frame could have triggered a new stream to be started.
			if sc.writingFrameAsync {
				select {
				case wroteRes := <-sc.wroteFrameCh:
					sc.wroteFrame(wroteRes)
				default:
				}
			}
			if !sc.processFrameFromReader(res) {
				return
			}
			res.readMore()
			if settingsTimer != nil {
				settingsTimer.Stop()
				settingsTimer = nil
			}
		case m := <-sc.bodyReadCh:
			sc.noteBodyRead(m.st, m.n)
		case msg := <-sc.serveMsgCh:
			switch v := msg.(type) {
			case func(int):
				v(loopNum) // for testing
			case *serverMessage:
				switch v {
				case settingsTimerMsg:
					sc.logf("timeout waiting for SETTINGS frames from %v", sc.conn.RemoteAddr())
					return
				case idleTimerMsg:
					sc.vlogf("connection is idle")
					sc.goAway(ErrCodeNo)
				case shutdownTimerMsg:
					sc.vlogf("GOAWAY close timer fired; closing conn from %v", sc.conn.RemoteAddr())
					return
				case gracefulShutdownMsg:
					sc.startGracefulShutdownInternal()
				default:
					panic("unknown timer")
				}
			case *startPushRequest:
				sc.startPush(v)
			case func(*serverConn):
				v(sc)
			default:
				panic(fmt.Sprintf("unexpected type %T", v))
			}
		}

		// If the peer is causing us to generate a lot of control frames,
		// but not reading them from us, assume they are trying to make us
		// run out of memory.
		if sc.queuedControlFrames > sc.srv.maxQueuedControlFrames() {
			sc.vlogf("http2: too many control frames in send queue, closing connection")
			return
		}

		// Start the shutdown timer after sending a GOAWAY. When sending GOAWAY
		// with no error code (graceful shutdown), don't start the timer until
		// all open streams have been completed.
		sentGoAway := sc.inGoAway && !sc.needToSendGoAway && !sc.writingFrame
		gracefulShutdownComplete := sc.goAwayCode == ErrCodeNo && sc.curOpenStreams() == 0
		if sentGoAway && sc.shutdownTimer == nil && (sc.goAwayCode != ErrCodeNo || gracefulShutdownComplete) {
			sc.shutDownIn(goAwayTimeout)
		}
	}
}

func (sc *serverConn) awaitGracefulShutdown(sharedCh <-chan struct{}, privateCh chan struct{}) {
	select {
	case <-sc.doneServing:
	case <-sharedCh:
		close(privateCh)
	}
}

type serverMessage int

// Message values sent to serveMsgCh.
var (
	settingsTimerMsg    = new(serverMessage)
	idleTimerMsg        = new(serverMessage)
	shutdownTimerMsg    = new(serverMessage)
	gracefulShutdownMsg = new(serverMessage)
)

func (sc *serverConn) onSettingsTimer() { sc.sendServeMsg(settingsTimerMsg) }
func (sc *serverConn) onIdleTimer()     { sc.sendServeMsg(idleTimerMsg) }
func (sc *serverConn) onShutdownTimer() { sc.sendServeMsg(shutdownTimerMsg) }

func (sc *serverConn) sendServeMsg(msg interface{}) {
	sc.serveG.checkNotOn() // NOT
	select {
	case sc.serveMsgCh <- msg:
	case <-sc.doneServing:
	}
}

var errPrefaceTimeout = errors.New("timeout waiting for client preface")

// readPreface reads the ClientPreface greeting from the peer or
// returns errPrefaceTimeout on timeout, or an error if the greeting
// is invalid.
func (sc *serverConn) readPreface() error {
	if sc.sawClientPreface {
		return nil
	}
	errc := make(chan error, 1)
	go func() {
		// Read the client preface
		buf := make([]byte, len(ClientPreface))
		if _, err := io.ReadFull(sc.conn, buf); err != nil {
			errc <- err
		} else if !bytes.Equal(buf, clientPreface) {
			errc <- fmt.Errorf("bogus greeting %q", buf)
		} else {
			errc <- nil
		}
	}()
	timer := time.NewTimer(prefaceTimeout) // TODO: configurable on *Server?
	defer timer.Stop()
	select {
	case <-timer.C:
		return errPrefaceTimeout
	case err := <-errc:
		if err == nil {
			if VerboseLogs {
				sc.vlogf("http2: server: client %v said hello", sc.conn.RemoteAddr())
			}
		}
		return err
	}
}

var errChanPool = sync.Pool{
	New: func() interface{} { return make(chan error, 1) },
}

var writeDataPool = sync.Pool{
	New: func() interface{} { return new(writeData) },
}

// writeDataFromHandler writes DATA response frames from a handler on
// the given stream.
func (sc *serverConn) writeDataFromHandler(stream *stream, data []byte, endStream bool) error {
	ch := errChanPool.Get().(chan error)
	writeArg := writeDataPool.Get().(*writeData)
	*writeArg = writeData{stream.id, data, endStream}
	err := sc.writeFrameFromHandler(FrameWriteRequest{
		write:  writeArg,
		stream: stream,
		done:   ch,
	})
	if err != nil {
		return err
	}
	var frameWriteDone bool // the frame write is done (successfully or not)
	select {
	case err = <-ch:
		frameWriteDone = true
	case <-sc.doneServing:
		return errClientDisconnected
	case <-stream.cw:
		// If both ch and stream.cw were ready (as might
		// happen on the final Write after an http.Handler
		// ends), prefer the write result. Otherwise this
		// might just be us successfully closing the stream.
		// The writeFrameAsync and serve goroutines guarantee
		// that the ch send will happen before the stream.cw
		// close.
		select {
		case err = <-ch:
			frameWriteDone = true
		default:
			return errStreamClosed
		}
	}
	errChanPool.Put(ch)
	if frameWriteDone {
		writeDataPool.Put(writeArg)
	}
	return err
}

// writeFrameFromHandler sends wr to sc.wantWriteFrameCh, but aborts
// if the connection has gone away.
//
// This must not be run from the serve goroutine itself, else it might
// deadlock writing to sc.wantWriteFrameCh (which is only mildly
// buffered and is read by serve itself). If you're on the serve
// goroutine, call writeFrame instead.
func (sc *serverConn) writeFrameFromHandler(wr FrameWriteRequest) error {
	sc.serveG.checkNotOn() // NOT
	select {
	case sc.wantWriteFrameCh <- wr:
		return nil
	case <-sc.doneServing:
		// Serve loop is gone.
		// Client has closed their connection to the server.
		return errClientDisconnected
	}
}

// writeFrame schedules a frame to write and sends it if there's nothing
// already being written.
//
// There is no pushback here (the serve goroutine never blocks). It's
// the http.Handlers that block, waiting for their previous frames to
// make it onto the wire
//
// If you're not on the serve goroutine, use writeFrameFromHandler instead.
func (sc *serverConn) writeFrame(wr FrameWriteRequest) {
	sc.serveG.check()

	// If true, wr will not be written and wr.done will not be signaled.
	var ignoreWrite bool

	// We are not allowed to write frames on closed streams. RFC 7540 Section
	// 5.1.1 says: "An endpoint MUST NOT send frames other than PRIORITY on
	// a closed stream." Our server never sends PRIORITY, so that exception
	// does not apply.
	//
	// The serverConn might close an open stream while the stream's handler
	// is still running. For example, the server might close a stream when it
	// receives bad data from the client. If this happens, the handler might
	// attempt to write a frame after the stream has been closed (since the
	// handler hasn't yet been notified of the close). In this case, we simply
	// ignore the frame. The handler will notice that the stream is closed when
	// it waits for the frame to be written.
	//
	// As an exception to this rule, we allow sending RST_STREAM after close.
	// This allows us to immediately reject new streams without tracking any
	// state for those streams (except for the queued RST_STREAM frame). This
	// may result in duplicate RST_STREAMs in some cases, but the client should
	// ignore those.
	if wr.StreamID() != 0 {
		_, isReset := wr.write.(StreamError)
		if state, _ := sc.state(wr.StreamID()); state == stateClosed && !isReset {
			ignoreWrite = true
		}
	}

	// Don't send a 100-continue response if we've already sent headers.
	// See golang.org/issue/14030.
	switch wr.write.(type) {
	case *writeResHeaders:
		wr.stream.wroteHeaders = true
	case write100ContinueHeadersFrame:
		if wr.stream.wroteHeaders {
			// We do not need to notify wr.done because this frame is
			// never written with wr.done != nil.
			if wr.done != nil {
				panic("wr.done != nil for write100ContinueHeadersFrame")
			}
			ignoreWrite = true
		}
	}

	if !ignoreWrite {
		if wr.isControl() {
			sc.queuedControlFrames++
			// For extra safety, detect wraparounds, which should not happen,
			// and pull the plug.
			if sc.queuedControlFrames < 0 {
				sc.conn.Close()
			}
		}
		sc.writeSched.Push(wr)
	}
	sc.scheduleFrameWrite()
}

// startFrameWrite starts a goroutine to write wr (in a separate
// goroutine since that might block on the network), and updates the
// serve goroutine's state about the world, updated from info in wr.
func (sc *serverConn) startFrameWrite(wr FrameWriteRequest) {
	sc.serveG.check()
	if sc.writingFrame {
		panic("internal error: can only be writing one frame at a time")
	}

	st := wr.stream
	if st != nil {
		switch st.state {
		case stateHalfClosedLocal:
			switch wr.write.(type) {
			case StreamError, handlerPanicRST, writeWindowUpdate:
				// RFC 7540 Section 5.1 allows sending RST_STREAM, PRIORITY, and WINDOW_UPDATE
				// in this state. (We never send PRIORITY from the server, so that is not checked.)
			default:
				panic(fmt.Sprintf("internal error: attempt to send frame on a half-closed-local stream: %v", wr))
			}
		case stateClosed:
			panic(fmt.Sprintf("internal error: attempt to send frame on a closed stream: %v", wr))
		}
	}
	if wpp, ok := wr.write.(*writePushPromise); ok {
		var err error
		wpp.promisedID, err = wpp.allocatePromisedID()
		if err != nil {
			sc.writingFrameAsync = false
			wr.replyToWriter(err)
			return
		}
	}

	sc.writingFrame = true
	sc.needsFrameFlush = true
	if wr.write.staysWithinBuffer(sc.bw.Available()) {
		sc.writingFrameAsync = false
		err := wr.write.writeFrame(sc)
		sc.wroteFrame(frameWriteResult{wr: wr, err: err})
	} else {
		sc.writingFrameAsync = true
		go sc.writeFrameAsync(wr)
	}
}

// errHandlerPanicked is the error given to any callers blocked in a read from
// Request.Body when the main goroutine panics. Since most handlers read in the
// main ServeHTTP goroutine, this will show up rarely.
var errHandlerPanicked = errors.New("http2: handler panicked")

// wroteFrame is called on the serve goroutine with the result of
// whatever happened on writeFrameAsync.
func (sc *serverConn) wroteFrame(res frameWriteResult) {
	sc.serveG.check()
	if !sc.writingFrame {
		panic("internal error: expected to be already writing a frame")
	}
	sc.writingFrame = false
	sc.writingFrameAsync = false

	wr := res.wr

	if writeEndsStream(wr.write) {
		st := wr.stream
		if st == nil {
			panic("internal error: expecting non-nil stream")
		}
		switch st.state {
		case stateOpen:
			// Here we would go to stateHalfClosedLocal in
			// theory, but since our handler is done and
			// the net/http package provides no mechanism
			// for closing a ResponseWriter while still
			// reading data (see possible TODO at top of
			// this file), we go into closed state here
			// anyway, after telling the peer we're
			// hanging up on them. We'll transition to
			// stateClosed after the RST_STREAM frame is
			// written.
			st.state = stateHalfClosedLocal
			// Section 8.1: a server MAY request that the client abort
			// transmission of a request without error by sending a
			// RST_STREAM with an error code of NO_ERROR after sending
			// a complete response.
			sc.resetStream(streamError(st.id, ErrCodeNo))
		case stateHalfClosedRemote:
			sc.closeStream(st, errHandlerComplete)
		}
	} else {
		switch v := wr.write.(type) {
		case StreamError:
			// st may be unknown if the RST_STREAM was generated to reject bad input.
			if st, ok := sc.streams[v.StreamID]; ok {
				sc.closeStream(st, v)
			}
		case handlerPanicRST:
			sc.closeStream(wr.stream, errHandlerPanicked)
		}
	}

	// Reply (if requested) to unblock the ServeHTTP goroutine.
	wr.replyToWriter(res.err)

	sc.scheduleFrameWrite()
}

// scheduleFrameWrite tickles the frame writing scheduler.
//
// If a frame is already being written, nothing happens. This will be called again
// when the frame is done being written.
//
// If a frame isn't being written and we need to send one, the best frame
// to send is selected by writeSched.
//
// If a frame isn't being written and there's nothing else to send, we
// flush the write buffer.
func (sc *serverConn) scheduleFrameWrite() {
	sc.serveG.check()
	if sc.writingFrame || sc.inFrameScheduleLoop {
		return
	}
	sc.inFrameScheduleLoop = true
	for !sc.writingFrameAsync {
		if sc.needToSendGoAway {
			sc.needToSendGoAway = false
			sc.startFrameWrite(FrameWriteRequest{
				write: &writeGoAway{
					maxStreamID: sc.maxClientStreamID,
					code:        sc.goAwayCode,
				},
			})
			continue
		}
		if sc.needToSendSettingsAck {
			sc.needToSendSettingsAck = false
			sc.startFrameWrite(FrameWriteRequest{write: writeSettingsAck{}})
			continue
		}
		if !sc.inGoAway || sc.goAwayCode == ErrCodeNo {
			if wr, ok := sc.writeSched.Pop(); ok {
				if wr.isControl() {
					sc.queuedControlFrames--
				}
				sc.startFrameWrite(wr)
				continue
			}
		}
		if sc.needsFrameFlush {
			sc.startFrameWrite(FrameWriteRequest{write: flushFrameWriter{}})
			sc.needsFrameFlush = false // after startFrameWrite, since it sets this true
			continue
		}
		break
	}
	sc.inFrameScheduleLoop = false
}

// startGracefulShutdown gracefully shuts down a connection. This
// sends GOAWAY with ErrCodeNo to tell the client we're gracefully
// shutting down. The connection isn't closed until all current
// streams are done.
//
// startGracefulShutdown returns immediately; it does not wait until
// the connection has shut down.
func (sc *serverConn) startGracefulShutdown() {
	sc.serveG.checkNotOn() // NOT
	sc.shutdownOnce.Do(func() { sc.sendServeMsg(gracefulShutdownMsg) })
}

// After sending GOAWAY with an error code (non-graceful shutdown), the
// connection will close after goAwayTimeout.
//
// If we close the connection immediately after sending GOAWAY, there may
// be unsent data in our kernel receive buffer, which will cause the kernel
// to send a TCP RST on close() instead of a FIN. This RST will abort the
// connection immediately, whether or not the client had received the GOAWAY.
//
// Ideally we should delay for at least 1 RTT + epsilon so the client has
// a chance to read the GOAWAY and stop sending messages. Measuring RTT
// is hard, so we approximate with 1 second. See golang.org/issue/18701.
//
// This is a var so it can be shorter in tests, where all requests uses the
// loopback interface making the expected RTT very small.
//
// TODO: configurable?
var goAwayTimeout = 1 * time.Second

func (sc *serverConn) startGracefulShutdownInternal() {
	sc.goAway(ErrCodeNo)
}

func (sc *serverConn) goAway(code ErrCode) {
	sc.serveG.check()
	if sc.inGoAway {
		if sc.goAwayCode == ErrCodeNo {
			sc.goAwayCode = code
		}
		return
	}
	sc.inGoAway = true
	sc.needToSendGoAway = true
	sc.goAwayCode = code
	sc.scheduleFrameWrite()
}

func (sc *serverConn) shutDownIn(d time.Duration) {
	sc.serveG.check()
	sc.shutdownTimer = time.AfterFunc(d, sc.onShutdownTimer)
}

func (sc *serverConn) resetStream(se StreamError) {
	sc.serveG.check()
	sc.writeFrame(FrameWriteRequest{write: se})
	if st, ok := sc.streams[se.StreamID]; ok {
		st.resetQueued = true
	}
}

// processFrameFromReader processes the serve loop's read from readFrameCh from the
// frame-reading goroutine.
// processFrameFromReader returns whether the connection should be kept open.
func (sc *serverConn) processFrameFromReader(res readFrameResult) bool {
	sc.serveG.check()
	err := res.err
	if err != nil {
		if err == ErrFrameTooLarge {
			sc.goAway(ErrCodeFrameSize)
			return true // goAway will close the loop
		}
		clientGone := err == io.EOF || err == io.ErrUnexpectedEOF || isClosedConnError(err)
		if clientGone {
			// TODO: could we also get into this state if
			// the peer does a half close
			// (e.g. CloseWrite) because they're done
			// sending frames but they're still wanting
			// our open replies?  Investigate.
			// TODO: add CloseWrite to crypto/tls.Conn first
			// so we have a way to test this? I suppose
			// just for testing we could have a non-TLS mode.
			return false
		}
	} else {
		f := res.f
		if VerboseLogs {
			sc.vlogf("http2: server read frame %v", summarizeFrame(f))
		}
		err = sc.processFrame(f)
		if err == nil {
			return true
		}
	}

	switch ev := err.(type) {
	case StreamError:
		sc.resetStream(ev)
		return true
	case goAwayFlowError:
		sc.goAway(ErrCodeFlowControl)
		return true
	case ConnectionError:
		sc.logf("http2: server connection error from %v: %v", sc.conn.RemoteAddr(), ev)
		sc.goAway(ErrCode(ev))
		return true // goAway will handle shutdown
	default:
		if res.err != nil {
			sc.vlogf("http2: server closing client connection; error reading frame from client %s: %v", sc.conn.RemoteAddr(), err)
		} else {
			sc.logf("http2: server closing client connection: %v", err)
		}
		return false
	}
}

func (sc *serverConn) processFrame(f Frame) error {
	sc.serveG.check()

	// First frame received must be SETTINGS.
	if !sc.sawFirstSettings {
		if _, ok := f.(*SettingsFrame); !ok {
			return sc.countError("first_settings", ConnectionError(ErrCodeProtocol))
		}
		sc.sawFirstSettings = true
	}

	// Discard frames for streams initiated after the identified last
	// stream sent in a GOAWAY, or all frames after sending an error.
	// We still need to return connection-level flow control for DATA frames.
	// RFC 9113 Section 6.8.
	if sc.inGoAway && (sc.goAwayCode != ErrCodeNo || f.Header().StreamID > sc.maxClientStreamID) {

		if f, ok := f.(*DataFrame); ok {
			if !sc.inflow.take(f.Length) {
				return sc.countError("data_flow", streamError(f.Header().StreamID, ErrCodeFlowControl))
			}
			sc.sendWindowUpdate(nil, int(f.Length)) // conn-level
		}
		return nil
	}

	switch f := f.(type) {
	case *SettingsFrame:
		return sc.processSettings(f)
	case *MetaHeadersFrame:
		return sc.processHeaders(f)
	case *WindowUpdateFrame:
		return sc.processWindowUpdate(f)
	case *PingFrame:
		return sc.processPing(f)
	case *DataFrame:
		return sc.processData(f)
	case *RSTStreamFrame:
		return sc.processResetStream(f)
	case *PriorityFrame:
		return sc.processPriority(f)
	case *GoAwayFrame:
		return sc.processGoAway(f)
	case *PushPromiseFrame:
		// A client cannot push. Thus, servers MUST treat the receipt of a PUSH_PROMISE
		// frame as a connection error (Section 5.4.1) of type PROTOCOL_ERROR.
		return sc.countError("push_promise", ConnectionError(ErrCodeProtocol))
	default:
		sc.vlogf("http2: server ignoring frame: %v", f.Header())
		return nil
	}
}

func (sc *serverConn) processPing(f *PingFrame) error {
	sc.serveG.check()
	if f.IsAck() {
		// 6.7 PING: " An endpoint MUST NOT respond to PING frames
		// containing this flag."
		return nil
	}
	if f.StreamID != 0 {
		// "PING frames are not associated with any individual
		// stream. If a PING frame is received with a stream
		// identifier field value other than 0x0, the recipient MUST
		// respond with a connection error (Section 5.4.1) of type
		// PROTOCOL_ERROR."
		return sc.countError("ping_on_stream", ConnectionError(ErrCodeProtocol))
	}
	sc.writeFrame(FrameWriteRequest{write: writePingAck{f}})
	return nil
}

func (sc *serverConn) processWindowUpdate(f *WindowUpdateFrame) error {
	sc.serveG.check()
	switch {
	case f.StreamID != 0: // stream-level flow control
		state, st := sc.state(f.StreamID)
		if state == stateIdle {
			// Section 5.1: "Receiving any frame other than HEADERS
			// or PRIORITY on a stream in this state MUST be
			// treated as a connection error (Section 5.4.1) of
			// type PROTOCOL_ERROR."
			return sc.countError("stream_idle", ConnectionError(ErrCodeProtocol))
		}
		if st == nil {
			// "WINDOW_UPDATE can be sent by a peer that has sent a
			// frame bearing the END_STREAM flag. This means that a
			// receiver could receive a WINDOW_UPDATE frame on a "half
			// closed (remote)" or "closed" stream. A receiver MUST
			// NOT treat this as an error, see Section 5.1."
			return nil
		}
		if !st.flow.add(int32(f.Increment)) {
			return sc.countError("bad_flow", streamError(f.StreamID, ErrCodeFlowControl))
		}
	default: // connection-level flow control
		if !sc.flow.add(int32(f.Increment)) {
			return goAwayFlowError{}
		}
	}
	sc.scheduleFrameWrite()
	return nil
}

func (sc *serverConn) processResetStream(f *RSTStreamFrame) error {
	sc.serveG.check()

	state, st := sc.state(f.StreamID)
	if state == stateIdle {
		// 6.4 "RST_STREAM frames MUST NOT be sent for a
		// stream in the "idle" state. If a RST_STREAM frame
		// identifying an idle stream is received, the
		// recipient MUST treat this as a connection error
		// (Section 5.4.1) of type PROTOCOL_ERROR.
		return sc.countError("reset_idle_stream", ConnectionError(ErrCodeProtocol))
	}
	if st != nil {
		st.cancelCtx()
		sc.closeStream(st, streamError(f.StreamID, f.ErrCode))
	}
	return nil
}

func (sc *serverConn) closeStream(st *stream, err error) {
	sc.serveG.check()
	if st.state == stateIdle || st.state == stateClosed {
		panic(fmt.Sprintf("invariant; can't close stream in state %v", st.state))
	}
	st.state = stateClosed
	if st.readDeadline != nil {
		st.readDeadline.Stop()
	}
	if st.writeDeadline != nil {
		st.writeDeadline.Stop()
	}
	if st.isPushed() {
		sc.curPushedStreams--
	} else {
		sc.curClientStreams--
	}
	delete(sc.streams, st.id)
	if len(sc.streams) == 0 {
		sc.setConnState(http.StateIdle)
		if sc.srv.IdleTimeout != 0 {
			sc.idleTimer.Reset(sc.srv.IdleTimeout)
		}
		if h1ServerKeepAlivesDisabled(sc.hs) {
			sc.startGracefulShutdownInternal()
		}
	}
	if p := st.body; p != nil {
		// Return any buffered unread bytes worth of conn-level flow control.
		// See golang.org/issue/16481
		sc.sendWindowUpdate(nil, p.Len())

		p.CloseWithError(err)
	}
	if e, ok := err.(StreamError); ok {
		if e.Cause != nil {
			err = e.Cause
		} else {
			err = errStreamClosed
		}
	}
	st.closeErr = err
	st.cw.Close() // signals Handler's CloseNotifier, unblocks writes, etc
	sc.writeSched.CloseStream(st.id)
}

func (sc *serverConn) processSettings(f *SettingsFrame) error {
	sc.serveG.check()
	if f.IsAck() {
		sc.unackedSettings--
		if sc.unackedSettings < 0 {
			// Why is the peer ACKing settings we never sent?
			// The spec doesn't mention this case, but
			// hang up on them anyway.
			return sc.countError("ack_mystery", ConnectionError(ErrCodeProtocol))
		}
		return nil
	}
	if f.NumSettings() > 100 || f.HasDuplicates() {
		// This isn't actually in the spec, but hang up on
		// suspiciously large settings frames or those with
		// duplicate entries.
		return sc.countError("settings_big_or_dups", ConnectionError(ErrCodeProtocol))
	}
	if err := f.ForeachSetting(sc.processSetting); err != nil {
		return err
	}
	// TODO: judging by RFC 7540, Section 6.5.3 each SETTINGS frame should be
	// acknowledged individually, even if multiple are received before the ACK.
	sc.needToSendSettingsAck = true
	sc.scheduleFrameWrite()
	return nil
}

func (sc *serverConn) processSetting(s Setting) error {
	sc.serveG.check()
	if err := s.Valid(); err != nil {
		return err
	}
	if VerboseLogs {
		sc.vlogf("http2: server processing setting %v", s)
	}
	switch s.ID {
	case SettingHeaderTableSize:
		sc.hpackEncoder.SetMaxDynamicTableSize(s.Val)
	case SettingEnablePush:
		sc.pushEnabled = s.Val != 0
	case SettingMaxConcurrentStreams:
		sc.clientMaxStreams = s.Val
	case SettingInitialWindowSize:
		return sc.processSettingInitialWindowSize(s.Val)
	case SettingMaxFrameSize:
		sc.maxFrameSize = int32(s.Val) // the maximum valid s.Val is < 2^31
	case SettingMaxHeaderListSize:
		sc.peerMaxHeaderListSize = s.Val
	default:
		// Unknown setting: "An endpoint that receives a SETTINGS
		// frame with any unknown or unsupported identifier MUST
		// ignore that setting."
		if VerboseLogs {
			sc.vlogf("http2: server ignoring unknown setting %v", s)
		}
	}
	return nil
}

func (sc *serverConn) processSettingInitialWindowSize(val uint32) error {
	sc.serveG.check()
	// Note: val already validated to be within range by
	// processSetting's Valid call.

	// "A SETTINGS frame can alter the initial flow control window
	// size for all current streams. When the value of
	// SETTINGS_INITIAL_WINDOW_SIZE changes, a receiver MUST
	// adjust the size of all stream flow control windows that it
	// maintains by the difference between the new value and the
	// old value."
	old := sc.initialStreamSendWindowSize
	sc.initialStreamSendWindowSize = int32(val)
	growth := int32(val) - old // may be negative
	for _, st := range sc.streams {
		if !st.flow.add(growth) {
			// 6.9.2 Initial Flow Control Window Size
			// "An endpoint MUST treat a change to
			// SETTINGS_INITIAL_WINDOW_SIZE that causes any flow
			// control window to exceed the maximum size as a
			// connection error (Section 5.4.1) of type
			// FLOW_CONTROL_ERROR."
			return sc.countError("setting_win_size", ConnectionError(ErrCodeFlowControl))
		}
	}
	return nil
}

func (sc *serverConn) processData(f *DataFrame) error {
	sc.serveG.check()
	id := f.Header().StreamID

	data := f.Data()
	state, st := sc.state(id)
	if id == 0 || state == stateIdle {
		// Section 6.1: "DATA frames MUST be associated with a
		// stream. If a DATA frame is received whose stream
		// identifier field is 0x0, the recipient MUST respond
		// with a connection error (Section 5.4.1) of type
		// PROTOCOL_ERROR."
		//
		// Section 5.1: "Receiving any frame other than HEADERS
		// or PRIORITY on a stream in this state MUST be
		// treated as a connection error (Section 5.4.1) of
		// type PROTOCOL_ERROR."
		return sc.countError("data_on_idle", ConnectionError(ErrCodeProtocol))
	}

	// "If a DATA frame is received whose stream is not in "open"
	// or "half closed (local)" state, the recipient MUST respond
	// with a stream error (Section 5.4.2) of type STREAM_CLOSED."
	if st == nil || state != stateOpen || st.gotTrailerHeader || st.resetQueued {
		// This includes sending a RST_STREAM if the stream is
		// in stateHalfClosedLocal (which currently means that
		// the http.Handler returned, so it's done reading &
		// done writing). Try to stop the client from sending
		// more DATA.

		// But still enforce their connection-level flow control,
		// and return any flow control bytes since we're not going
		// to consume them.
		if !sc.inflow.take(f.Length) {
			return sc.countError("data_flow", streamError(id, ErrCodeFlowControl))
		}
		sc.sendWindowUpdate(nil, int(f.Length)) // conn-level

		if st != nil && st.resetQueued {
			// Already have a stream error in flight. Don't send another.
			return nil
		}
		return sc.countError("closed", streamError(id, ErrCodeStreamClosed))
	}
	if st.body == nil {
		panic("internal error: should have a body in this state")
	}

	// Sender sending more than they'd declared?
	if st.declBodyBytes != -1 && st.bodyBytes+int64(len(data)) > st.declBodyBytes {
		if !sc.inflow.take(f.Length) {
			return sc.countError("data_flow", streamError(id, ErrCodeFlowControl))
		}
		sc.sendWindowUpdate(nil, int(f.Length)) // conn-level

		st.body.CloseWithError(fmt.Errorf("sender tried to send more than declared Content-Length of %d bytes", st.declBodyBytes))
		// RFC 7540, sec 8.1.2.6: A request or response is also malformed if the
		// value of a content-length header field does not equal the sum of the
		// DATA frame payload lengths that form the body.
		return sc.countError("send_too_much", streamError(id, ErrCodeProtocol))
	}
	if f.Length > 0 {
		// Check whether the client has flow control quota.
		if !takeInflows(&sc.inflow, &st.inflow, f.Length) {
			return sc.countError("flow_on_data_length", streamError(id, ErrCodeFlowControl))
		}

		if len(data) > 0 {
			wrote, err := st.body.Write(data)
			if err != nil {
				sc.sendWindowUpdate(nil, int(f.Length)-wrote)
				return sc.countError("body_write_err", streamError(id, ErrCodeStreamClosed))
			}
			if wrote != len(data) {
				panic("internal error: bad Writer")
			}
			st.bodyBytes += int64(len(data))
		}

		// Return any padded flow control now, since we won't
		// refund it later on body reads.
		// Call sendWindowUpdate even if there is no padding,
		// to return buffered flow control credit if the sent
		// window has shrunk.
		pad := int32(f.Length) - int32(len(data))
		sc.sendWindowUpdate32(nil, pad)
		sc.sendWindowUpdate32(st, pad)
	}
	if f.StreamEnded() {
		st.endStream()
	}
	return nil
}

func (sc *serverConn) processGoAway(f *GoAwayFrame) error {
	sc.serveG.check()
	if f.ErrCode != ErrCodeNo {
		sc.logf("http2: received GOAWAY %+v, starting graceful shutdown", f)
	} else {
		sc.vlogf("http2: received GOAWAY %+v, starting graceful shutdown", f)
	}
	sc.startGracefulShutdownInternal()
	// http://tools.ietf.org/html/rfc7540#section-6.8
	// We should not create any new streams, which means we should disable push.
	sc.pushEnabled = false
	return nil
}

// isPushed reports whether the stream is server-initiated.
func (st *stream) isPushed() bool {
	return st.id%2 == 0
}

// endStream closes a Request.Body's pipe. It is called when a DATA
// frame says a request body is over (or after trailers).
func (st *stream) endStream() {
	sc := st.sc
	sc.serveG.check()

	if st.declBodyBytes != -1 && st.declBodyBytes != st.bodyBytes {
		st.body.CloseWithError(fmt.Errorf("request declared a Content-Length of %d but only wrote %d bytes",
			st.declBodyBytes, st.bodyBytes))
	} else {
		st.body.closeWithErrorAndCode(io.EOF, st.copyTrailersToHandlerRequest)
		st.body.CloseWithError(io.EOF)
	}
	st.state = stateHalfClosedRemote
}

// copyTrailersToHandlerRequest is run in the Handler's goroutine in
// its Request.Body.Read just before it gets io.EOF.
func (st *stream) copyTrailersToHandlerRequest() {
	for k, vv := range st.trailer {
		if _, ok := st.reqTrailer[k]; ok {
			// Only copy it over it was pre-declared.
			st.reqTrailer[k] = vv
		}
	}
}

// onReadTimeout is run on its own goroutine (from time.AfterFunc)
// when the stream's ReadTimeout has fired.
func (st *stream) onReadTimeout() {
	// Wrap the ErrDeadlineExceeded to avoid callers depending on us
	// returning the bare error.
	st.body.CloseWithError(fmt.Errorf("%w", os.ErrDeadlineExceeded))
}

// onWriteTimeout is run on its own goroutine (from time.AfterFunc)
// when the stream's WriteTimeout has fired.
func (st *stream) onWriteTimeout() {
	st.sc.writeFrameFromHandler(FrameWriteRequest{write: StreamError{
		StreamID: st.id,
		Code:     ErrCodeInternal,
		Cause:    os.ErrDeadlineExceeded,
	}})
}

func (sc *serverConn) processHeaders(f *MetaHeadersFrame) error {
	sc.serveG.check()
	id := f.StreamID
	// http://tools.ietf.org/html/rfc7540#section-5.1.1
	// Streams initiated by a client MUST use odd-numbered stream
	// identifiers. [...] An endpoint that receives an unexpected
	// stream identifier MUST respond with a connection error
	// (Section 5.4.1) of type PROTOCOL_ERROR.
	if id%2 != 1 {
		return sc.countError("headers_even", ConnectionError(ErrCodeProtocol))
	}
	// A HEADERS frame can be used to create a new stream or
	// send a trailer for an open one. If we already have a stream
	// open, let it process its own HEADERS frame (trailers at this
	// point, if it's valid).
	if st := sc.streams[f.StreamID]; st != nil {
		if st.resetQueued {
			// We're sending RST_STREAM to close the stream, so don't bother
			// processing this frame.
			return nil
		}
		// RFC 7540, sec 5.1: If an endpoint receives additional frames, other than
		// WINDOW_UPDATE, PRIORITY, or RST_STREAM, for a stream that is in
		// this state, it MUST respond with a stream error (Section 5.4.2) of
		// type STREAM_CLOSED.
		if st.state == stateHalfClosedRemote {
			return sc.countError("headers_half_closed", streamError(id, ErrCodeStreamClosed))
		}
		return st.processTrailerHeaders(f)
	}

	// [...] The identifier of a newly established stream MUST be
	// numerically greater than all streams that the initiating
	// endpoint has opened or reserved. [...]  An endpoint that
	// receives an unexpected stream identifier MUST respond with
	// a connection error (Section 5.4.1) of type PROTOCOL_ERROR.
	if id <= sc.maxClientStreamID {
		return sc.countError("stream_went_down", ConnectionError(ErrCodeProtocol))
	}
	sc.maxClientStreamID = id

	if sc.idleTimer != nil {
		sc.idleTimer.Stop()
	}

	// http://tools.ietf.org/html/rfc7540#section-5.1.2
	// [...] Endpoints MUST NOT exceed the limit set by their peer. An
	// endpoint that receives a HEADERS frame that causes their
	// advertised concurrent stream limit to be exceeded MUST treat
	// this as a stream error (Section 5.4.2) of type PROTOCOL_ERROR
	// or REFUSED_STREAM.
	if sc.curClientStreams+1 > sc.advMaxStreams {
		if sc.unackedSettings == 0 {
			// They should know better.
			return sc.countError("over_max_streams", streamError(id, ErrCodeProtocol))
		}
		// Assume it's a network race, where they just haven't
		// received our last SETTINGS update. But actually
		// this can't happen yet, because we don't yet provide
		// a way for users to adjust server parameters at
		// runtime.
		return sc.countError("over_max_streams_race", streamError(id, ErrCodeRefusedStream))
	}

	initialState := stateOpen
	if f.StreamEnded() {
		initialState = stateHalfClosedRemote
	}
	st := sc.newStream(id, 0, initialState)

	if f.HasPriority() {
		if err := sc.checkPriority(f.StreamID, f.Priority); err != nil {
			return err
		}
		sc.writeSched.AdjustStream(st.id, f.Priority)
	}

	rw, req, err := sc.newWriterAndRequest(st, f)
	if err != nil {
		return err
	}
	st.reqTrailer = req.Trailer
	if st.reqTrailer != nil {
		st.trailer = make(http.Header)
	}
	st.body = req.Body.(*requestBody).pipe // may be nil
	st.declBodyBytes = req.ContentLength

	handler := sc.handler.ServeHTTP
	if f.Truncated {
		// Their header list was too long. Send a 431 error.
		handler = handleHeaderListTooLong
	} else if err := checkValidHTTP2RequestHeaders(req.Header); err != nil {
		handler = new400Handler(err)
	}

	// The net/http package sets the read deadline from the
	// http.Server.ReadTimeout during the TLS handshake, but then
	// passes the connection off to us with the deadline already
	// set. Disarm it here after the request headers are read,
	// similar to how the http1 server works. Here it's
	// technically more like the http1 Server's ReadHeaderTimeout
	// (in Go 1.8), though. That's a more sane option anyway.
	if sc.hs.ReadTimeout != 0 {
		sc.conn.SetReadDeadline(time.Time{})
		if st.body != nil {
			st.readDeadline = time.AfterFunc(sc.hs.ReadTimeout, st.onReadTimeout)
		}
	}

	go sc.runHandler(rw, req, handler)
	return nil
}

func (sc *serverConn) upgradeRequest(req *http.Request) {
	sc.serveG.check()
	id := uint32(1)
	sc.maxClientStreamID = id
	st := sc.newStream(id, 0, stateHalfClosedRemote)
	st.reqTrailer = req.Trailer
	if st.reqTrailer != nil {
		st.trailer = make(http.Header)
	}
	rw := sc.newResponseWriter(st, req)

	// Disable any read deadline set by the net/http package
	// prior to the upgrade.
	if sc.hs.ReadTimeout != 0 {
		sc.conn.SetReadDeadline(time.Time{})
	}

	go sc.runHandler(rw, req, sc.handler.ServeHTTP)
}

func (st *stream) processTrailerHeaders(f *MetaHeadersFrame) error {
	sc := st.sc
	sc.serveG.check()
	if st.gotTrailerHeader {
		return sc.countError("dup_trailers", ConnectionError(ErrCodeProtocol))
	}
	st.gotTrailerHeader = true
	if !f.StreamEnded() {
		return sc.countError("trailers_not_ended", streamError(st.id, ErrCodeProtocol))
	}

	if len(f.PseudoFields()) > 0 {
		return sc.countError("trailers_pseudo", streamError(st.id, ErrCodeProtocol))
	}
	if st.trailer != nil {
		for _, hf := range f.RegularFields() {
			key := sc.canonicalHeader(hf.Name)
			if !httpguts.ValidTrailerHeader(key) {
				// TODO: send more details to the peer somehow. But http2 has
				// no way to send debug data at a stream level. Discuss with
				// HTTP folk.
				return sc.countError("trailers_bogus", streamError(st.id, ErrCodeProtocol))
			}
			st.trailer[key] = append(st.trailer[key], hf.Value)
		}
	}
	st.endStream()
	return nil
}

func (sc *serverConn) checkPriority(streamID uint32, p PriorityParam) error {
	if streamID == p.StreamDep {
		// Section 5.3.1: "A stream cannot depend on itself. An endpoint MUST treat
		// this as a stream error (Section 5.4.2) of type PROTOCOL_ERROR."
		// Section 5.3.3 says that a stream can depend on one of its dependencies,
		// so it's only self-dependencies that are forbidden.
		return sc.countError("priority", streamError(streamID, ErrCodeProtocol))
	}
	return nil
}

func (sc *serverConn) processPriority(f *PriorityFrame) error {
	if err := sc.checkPriority(f.StreamID, f.PriorityParam); err != nil {
		return err
	}
	sc.writeSched.AdjustStream(f.StreamID, f.PriorityParam)
	return nil
}

func (sc *serverConn) newStream(id, pusherID uint32, state streamState) *stream {
	sc.serveG.check()
	if id == 0 {
		panic("internal error: cannot create stream with id 0")
	}

	ctx, cancelCtx := context.WithCancel(sc.baseCtx)
	st := &stream{
		sc:        sc,
		id:        id,
		state:     state,
		ctx:       ctx,
		cancelCtx: cancelCtx,
	}
	st.cw.Init()
	st.flow.conn = &sc.flow // link to conn-level counter
	st.flow.add(sc.initialStreamSendWindowSize)
	st.inflow.init(sc.srv.initialStreamRecvWindowSize())
	if sc.hs.WriteTimeout != 0 {
		st.writeDeadline = time.AfterFunc(sc.hs.WriteTimeout, st.onWriteTimeout)
	}

	sc.streams[id] = st
	sc.writeSched.OpenStream(st.id, OpenStreamOptions{PusherID: pusherID})
	if st.isPushed() {
		sc.curPushedStreams++
	} else {
		sc.curClientStreams++
	}
	if sc.curOpenStreams() == 1 {
		sc.setConnState(http.StateActive)
	}

	return st
}

func (sc *serverConn) newWriterAndRequest(st *stream, f *MetaHeadersFrame) (*responseWriter, *http.Request, error) {
	sc.serveG.check()

	rp := requestParam{
		method:    f.PseudoValue("method"),
		scheme:    f.PseudoValue("scheme"),
		authority: f.PseudoValue("authority"),
		path:      f.PseudoValue("path"),
	}

	isConnect := rp.method == "CONNECT"
	if isConnect {
		if rp.path != "" || rp.scheme != "" || rp.authority == "" {
			return nil, nil, sc.countError("bad_connect", streamError(f.StreamID, ErrCodeProtocol))
		}
	} else if rp.method == "" || rp.path == "" || (rp.scheme != "https" && rp.scheme != "http") {
		// See 8.1.2.6 Malformed Requests and Responses:
		//
		// Malformed requests or responses that are detected
		// MUST be treated as a stream error (Section 5.4.2)
		// of type PROTOCOL_ERROR."
		//
		// 8.1.2.3 Request Pseudo-Header Fields
		// "All HTTP/2 requests MUST include exactly one valid
		// value for the :method, :scheme, and :path
		// pseudo-header fields"
		return nil, nil, sc.countError("bad_path_method", streamError(f.StreamID, ErrCodeProtocol))
	}

	rp.header = make(http.Header)
	for _, hf := range f.RegularFields() {
		rp.header.Add(sc.canonicalHeader(hf.Name), hf.Value)
	}
	if rp.authority == "" {
		rp.authority = rp.header.Get("Host")
	}

	rw, req, err := sc.newWriterAndRequestNoBody(st, rp)
	if err != nil {
		return nil, nil, err
	}
	bodyOpen := !f.StreamEnded()
	if bodyOpen {
		if vv, ok := rp.header["Content-Length"]; ok {
			if cl, err := strconv.ParseUint(vv[0], 10, 63); err == nil {
				req.ContentLength = int64(cl)
			} else {
				req.ContentLength = 0
			}
		} else {
			req.ContentLength = -1
		}
		req.Body.(*requestBody).pipe = &pipe{
			b: &dataBuffer{expected: req.ContentLength},
		}
	}
	return rw, req, nil
}

type requestParam struct {
	method                  string
	scheme, authority, path string
	header                  http.Header
}

func (sc *serverConn) newWriterAndRequestNoBody(st *stream, rp requestParam) (*responseWriter, *http.Request, error) {
	sc.serveG.check()

	var tlsState *tls.ConnectionState // nil if not scheme https
	if rp.scheme == "https" {
		tlsState = sc.tlsState
	}

	needsContinue := rp.header.Get("Expect") == "100-continue"
	if needsContinue {
		rp.header.Del("Expect")
	}
	// Merge Cookie headers into one "; "-delimited value.
	if cookies := rp.header["Cookie"]; len(cookies) > 1 {
		rp.header.Set("Cookie", strings.Join(cookies, "; "))
	}

	// Setup Trailers
	var trailer http.Header
	for _, v := range rp.header["Trailer"] {
		for _, key := range strings.Split(v, ",") {
			key = http.CanonicalHeaderKey(textproto.TrimString(key))
			switch key {
			case "Transfer-Encoding", "Trailer", "Content-Length":
				// Bogus. (copy of http1 rules)
				// Ignore.
			default:
				if trailer == nil {
					trailer = make(http.Header)
				}
				trailer[key] = nil
			}
		}
	}
	delete(rp.header, "Trailer")

	var url_ *url.URL
	var requestURI string
	if rp.method == "CONNECT" {
		url_ = &url.URL{Host: rp.authority}
		requestURI = rp.authority // mimic HTTP/1 server behavior
	} else {
		var err error
		url_, err = url.ParseRequestURI(rp.path)
		if err != nil {
			return nil, nil, sc.countError("bad_path", streamError(st.id, ErrCodeProtocol))
		}
		requestURI = rp.path
	}

	body := &requestBody{
		conn:          sc,
		stream:        st,
		needsContinue: needsContinue,
	}
	req := &http.Request{
		Method:     rp.method,
		URL:        url_,
		RemoteAddr: sc.remoteAddrStr,
		Header:     rp.header,
		RequestURI: requestURI,
		Proto:      "HTTP/2.0",
		ProtoMajor: 2,
		ProtoMinor: 0,
		TLS:        tlsState,
		Host:       rp.authority,
		Body:       body,
		Trailer:    trailer,
	}
	req = req.WithContext(st.ctx)

	rw := sc.newResponseWriter(st, req)
	return rw, req, nil
}

func (sc *serverConn) newResponseWriter(st *stream, req *http.Request) *responseWriter {
	rws := responseWriterStatePool.Get().(*responseWriterState)
	bwSave := rws.bw
	*rws = responseWriterState{} // zero all the fields
	rws.conn = sc
	rws.bw = bwSave
	rws.bw.Reset(chunkWriter{rws})
	rws.stream = st
	rws.req = req
	return &responseWriter{rws: rws}
}

// Run on its own goroutine.
func (sc *serverConn) runHandler(rw *responseWriter, req *http.Request, handler func(http.ResponseWriter, *http.Request)) {
	didPanic := true
	defer func() {
		rw.rws.stream.cancelCtx()
		if req.MultipartForm != nil {
			req.MultipartForm.RemoveAll()
		}
		if didPanic {
			e := recover()
			sc.writeFrameFromHandler(FrameWriteRequest{
				write:  handlerPanicRST{rw.rws.stream.id},
				stream: rw.rws.stream,
			})
			// Same as net/http:
			if e != nil && e != http.ErrAbortHandler {
				const size = 64 << 10
				buf := make([]byte, size)
				buf = buf[:runtime.Stack(buf, false)]
				sc.logf("http2: panic serving %v: %v\n%s", sc.conn.RemoteAddr(), e, buf)
			}
			return
		}
		rw.handlerDone()
	}()
	handler(rw, req)
	didPanic = false
}

func handleHeaderListTooLong(w http.ResponseWriter, r *http.Request) {
	// 10.5.1 Limits on Header Block Size:
	// .. "A server that receives a larger header block than it is
	// willing to handle can send an HTTP 431 (Request Header Fields Too
	// Large) status code"
	const statusRequestHeaderFieldsTooLarge = 431 // only in Go 1.6+
	w.WriteHeader(statusRequestHeaderFieldsTooLarge)
	io.WriteString(w, "<h1>HTTP Error 431</h1><p>Request Header Field(s) Too Large</p>")
}

// called from handler goroutines.
// h may be nil.
func (sc *serverConn) writeHeaders(st *stream, headerData *writeResHeaders) error {
	sc.serveG.checkNotOn() // NOT on
	var errc chan error
	if headerData.h != nil {
		// If there's a header map (which we don't own), so we have to block on
		// waiting for this frame to be written, so an http.Flush mid-handler
		// writes out the correct value of keys, before a handler later potentially
		// mutates it.
		errc = errChanPool.Get().(chan error)
	}
	if err := sc.writeFrameFromHandler(FrameWriteRequest{
		write:  headerData,
		stream: st,
		done:   errc,
	}); err != nil {
		return err
	}
	if errc != nil {
		select {
		case err := <-errc:
			errChanPool.Put(errc)
			return err
		case <-sc.doneServing:
			return errClientDisconnected
		case <-st.cw:
			return errStreamClosed
		}
	}
	return nil
}

// called from handler goroutines.
func (sc *serverConn) write100ContinueHeaders(st *stream) {
	sc.writeFrameFromHandler(FrameWriteRequest{
		write:  write100ContinueHeadersFrame{st.id},
		stream: st,
	})
}

// A bodyReadMsg tells the server loop that the http.Handler read n
// bytes of the DATA from the client on the given stream.
type bodyReadMsg struct {
	st *stream
	n  int
}

// called from handler goroutines.
// Notes that the handler for the given stream ID read n bytes of its body
// and schedules flow control tokens to be sent.
func (sc *serverConn) noteBodyReadFromHandler(st *stream, n int, err error) {
	sc.serveG.checkNotOn() // NOT on
	if n > 0 {
		select {
		case sc.bodyReadCh <- bodyReadMsg{st, n}:
		case <-sc.doneServing:
		}
	}
}

func (sc *serverConn) noteBodyRead(st *stream, n int) {
	sc.serveG.check()
	sc.sendWindowUpdate(nil, n) // conn-level
	if st.state != stateHalfClosedRemote && st.state != stateClosed {
		// Don't send this WINDOW_UPDATE if the stream is closed
		// remotely.
		sc.sendWindowUpdate(st, n)
	}
}

// st may be nil for conn-level
func (sc *serverConn) sendWindowUpdate32(st *stream, n int32) {
	sc.sendWindowUpdate(st, int(n))
}

// st may be nil for conn-level
func (sc *serverConn) sendWindowUpdate(st *stream, n int) {
	sc.serveG.check()
	var streamID uint32
	var send int32
	if st == nil {
		send = sc.inflow.add(n)
	} else {
		streamID = st.id
		send = st.inflow.add(n)
	}
	if send == 0 {
		return
	}
	sc.writeFrame(FrameWriteRequest{
		write:  writeWindowUpdate{streamID: streamID, n: uint32(send)},
		stream: st,
	})
}

// requestBody is the Handler's Request.Body type.
// Read and Close may be called concurrently.
type requestBody struct {
	_             incomparable
	stream        *stream
	conn          *serverConn
	closeOnce     sync.Once // for use by Close only
	sawEOF        bool      // for use by Read only
	pipe          *pipe     // non-nil if we have a HTTP entity message body
	needsContinue bool      // need to send a 100-continue
}

func (b *requestBody) Close() error {
	b.closeOnce.Do(func() {
		if b.pipe != nil {
			b.pipe.BreakWithError(errClosedBody)
		}
	})
	return nil
}

func (b *requestBody) Read(p []byte) (n int, err error) {
	if b.needsContinue {
		b.needsContinue = false
		b.conn.write100ContinueHeaders(b.stream)
	}
	if b.pipe == nil || b.sawEOF {
		return 0, io.EOF
	}
	n, err = b.pipe.Read(p)
	if err == io.EOF {
		b.sawEOF = true
	}
	if b.conn == nil && inTests {
		return
	}
	b.conn.noteBodyReadFromHandler(b.stream, n, err)
	return
}

// responseWriter is the http.ResponseWriter implementation. It's
// intentionally small (1 pointer wide) to minimize garbage. The
// responseWriterState pointer inside is zeroed at the end of a
// request (in handlerDone) and calls on the responseWriter thereafter
// simply crash (caller's mistake), but the much larger responseWriterState
// and buffers are reused between multiple requests.
type responseWriter struct {
	rws *responseWriterState
}

// Optional http.ResponseWriter interfaces implemented.
var (
	_ http.CloseNotifier = (*responseWriter)(nil)
	_ http.Flusher       = (*responseWriter)(nil)
	_ stringWriter       = (*responseWriter)(nil)
)

type responseWriterState struct {
	// immutable within a request:
	stream *stream
	req    *http.Request
	conn   *serverConn

	// TODO: adjust buffer writing sizes based on server config, frame size updates from peer, etc
	bw *bufio.Writer // writing to a chunkWriter{this *responseWriterState}

	// mutated by http.Handler goroutine:
	handlerHeader http.Header // nil until called
	snapHeader    http.Header // snapshot of handlerHeader at WriteHeader time
	trailers      []string    // set in writeChunk
	status        int         // status code passed to WriteHeader
	wroteHeader   bool        // WriteHeader called (explicitly or implicitly). Not necessarily sent to user yet.
	sentHeader    bool        // have we sent the header frame?
	handlerDone   bool        // handler has finished
	dirty         bool        // a Write failed; don't reuse this responseWriterState

	sentContentLen int64 // non-zero if handler set a Content-Length header
	wroteBytes     int64

	closeNotifierMu sync.Mutex // guards closeNotifierCh
	closeNotifierCh chan bool  // nil until first used
}

type chunkWriter struct{ rws *responseWriterState }

func (cw chunkWriter) Write(p []byte) (n int, err error) {
	n, err = cw.rws.writeChunk(p)
	if err == errStreamClosed {
		// If writing failed because the stream has been closed,
		// return the reason it was closed.
		err = cw.rws.stream.closeErr
	}
	return n, err
}

func (rws *responseWriterState) hasTrailers() bool { return len(rws.trailers) > 0 }

func (rws *responseWriterState) hasNonemptyTrailers() bool {
	for _, trailer := range rws.trailers {
		if _, ok := rws.handlerHeader[trailer]; ok {
			return true
		}
	}
	return false
}

// declareTrailer is called for each Trailer header when the
// response header is written. It notes that a header will need to be
// written in the trailers at the end of the response.
func (rws *responseWriterState) declareTrailer(k string) {
	k = http.CanonicalHeaderKey(k)
	if !httpguts.ValidTrailerHeader(k) {
		// Forbidden by RFC 7230, section 4.1.2.
		rws.conn.logf("ignoring invalid trailer %q", k)
		return
	}
	if !strSliceContains(rws.trailers, k) {
		rws.trailers = append(rws.trailers, k)
	}
}

// writeChunk writes chunks from the bufio.Writer. But because
// bufio.Writer may bypass its chunking, sometimes p may be
// arbitrarily large.
//
// writeChunk is also responsible (on the first chunk) for sending the
// HEADER response.
func (rws *responseWriterState) writeChunk(p []byte) (n int, err error) {
	if !rws.wroteHeader {
		rws.writeHeader(200)
	}

	if rws.handlerDone {
		rws.promoteUndeclaredTrailers()
	}

	isHeadResp := rws.req.Method == "HEAD"
	if !rws.sentHeader {
		rws.sentHeader = true
		var ctype, clen string
		if clen = rws.snapHeader.Get("Content-Length"); clen != "" {
			rws.snapHeader.Del("Content-Length")
			if cl, err := strconv.ParseUint(clen, 10, 63); err == nil {
				rws.sentContentLen = int64(cl)
			} else {
				clen = ""
			}
		}
		if clen == "" && rws.handlerDone && bodyAllowedForStatus(rws.status) && (len(p) > 0 || !isHeadResp) {
			clen = strconv.Itoa(len(p))
		}
		_, hasContentType := rws.snapHeader["Content-Type"]
		// If the Content-Encoding is non-blank, we shouldn't
		// sniff the body. See Issue golang.org/issue/31753.
		ce := rws.snapHeader.Get("Content-Encoding")
		hasCE := len(ce) > 0
		if !hasCE && !hasContentType && bodyAllowedForStatus(rws.status) && len(p) > 0 {
			ctype = http.DetectContentType(p)
		}
		var date string
		if _, ok := rws.snapHeader["Date"]; !ok {
			// TODO(bradfitz): be faster here, like net/http? measure.
			date = time.Now().UTC().Format(http.TimeFormat)
		}

		for _, v := range rws.snapHeader["Trailer"] {
			foreachHeaderElement(v, rws.declareTrailer)
		}

		// "Connection" headers aren't allowed in HTTP/2 (RFC 7540, 8.1.2.2),
		// but respect "Connection" == "close" to mean sending a GOAWAY and tearing
		// down the TCP connection when idle, like we do for HTTP/1.
		// TODO: remove more Connection-specific header fields here, in addition
		// to "Connection".
		if _, ok := rws.snapHeader["Connection"]; ok {
			v := rws.snapHeader.Get("Connection")
			delete(rws.snapHeader, "Connection")
			if v == "close" {
				rws.conn.startGracefulShutdown()
			}
		}

		endStream := (rws.handlerDone && !rws.hasTrailers() && len(p) == 0) || isHeadResp
		err = rws.conn.writeHeaders(rws.stream, &writeResHeaders{
			streamID:      rws.stream.id,
			httpResCode:   rws.status,
			h:             rws.snapHeader,
			endStream:     endStream,
			contentType:   ctype,
			contentLength: clen,
			date:          date,
		})
		if err != nil {
			rws.dirty = true
			return 0, err
		}
		if endStream {
			return 0, nil
		}
	}
	if isHeadResp {
		return len(p), nil
	}
	if len(p) == 0 && !rws.handlerDone {
		return 0, nil
	}

	// only send trailers if they have actually been defined by the
	// server handler.
	hasNonemptyTrailers := rws.hasNonemptyTrailers()
	endStream := rws.handlerDone && !hasNonemptyTrailers
	if len(p) > 0 || endStream {
		// only send a 0 byte DATA frame if we're ending the stream.
		if err := rws.conn.writeDataFromHandler(rws.stream, p, endStream); err != nil {
			rws.dirty = true
			return 0, err
		}
	}

	if rws.handlerDone && hasNonemptyTrailers {
		err = rws.conn.writeHeaders(rws.stream, &writeResHeaders{
			streamID:  rws.stream.id,
			h:         rws.handlerHeader,
			trailers:  rws.trailers,
			endStream: true,
		})
		if err != nil {
			rws.dirty = true
		}
		return len(p), err
	}
	return len(p), nil
}

// TrailerPrefix is a magic prefix for ResponseWriter.Header map keys
// that, if present, signals that the map entry is actually for
// the response trailers, and not the response headers. The prefix
// is stripped after the ServeHTTP call finishes and the values are
// sent in the trailers.
//
// This mechanism is intended only for trailers that are not known
// prior to the headers being written. If the set of trailers is fixed
// or known before the header is written, the normal Go trailers mechanism
// is preferred:
//
//	https://golang.org/pkg/net/http/#ResponseWriter
//	https://golang.org/pkg/net/http/#example_ResponseWriter_trailers
const TrailerPrefix = "Trailer:"

// promoteUndeclaredTrailers permits http.Handlers to set trailers
// after the header has already been flushed. Because the Go
// ResponseWriter interface has no way to set Trailers (only the
// Header), and because we didn't want to expand the ResponseWriter
// interface, and because nobody used trailers, and because RFC 7230
// says you SHOULD (but not must) predeclare any trailers in the
// header, the official ResponseWriter rules said trailers in Go must
// be predeclared, and then we reuse the same ResponseWriter.Header()
// map to mean both Headers and Trailers. When it's time to write the
// Trailers, we pick out the fields of Headers that were declared as
// trailers. That worked for a while, until we found the first major
// user of Trailers in the wild: gRPC (using them only over http2),
// and gRPC libraries permit setting trailers mid-stream without
// predeclaring them. So: change of plans. We still permit the old
// way, but we also permit this hack: if a Header() key begins with
// "Trailer:", the suffix of that key is a Trailer. Because ':' is an
// invalid token byte anyway, there is no ambiguity. (And it's already
// filtered out) It's mildly hacky, but not terrible.
//
// This method runs after the Handler is done and promotes any Header
// fields to be trailers.
func (rws *responseWriterState) promoteUndeclaredTrailers() {
	for k, vv := range rws.handlerHeader {
		if !strings.HasPrefix(k, TrailerPrefix) {
			continue
		}
		trailerKey := strings.TrimPrefix(k, TrailerPrefix)
		rws.declareTrailer(trailerKey)
		rws.handlerHeader[http.CanonicalHeaderKey(trailerKey)] = vv
	}

	if len(rws.trailers) > 1 {
		sorter := sorterPool.Get().(*sorter)
		sorter.SortStrings(rws.trailers)
		sorterPool.Put(sorter)
	}
}

func (w *responseWriter) SetReadDeadline(deadline time.Time) error {
	st := w.rws.stream
	if !deadline.IsZero() && deadline.Before(time.Now()) {
		// If we're setting a deadline in the past, reset the stream immediately
		// so writes after SetWriteDeadline returns will fail.
		st.onReadTimeout()
		return nil
	}
	w.rws.conn.sendServeMsg(func(sc *serverConn) {
		if st.readDeadline != nil {
			if !st.readDeadline.Stop() {
				// Deadline already exceeded, or stream has been closed.
				return
			}
		}
		if deadline.IsZero() {
			st.readDeadline = nil
		} else if st.readDeadline == nil {
			st.readDeadline = time.AfterFunc(deadline.Sub(time.Now()), st.onReadTimeout)
		} else {
			st.readDeadline.Reset(deadline.Sub(time.Now()))
		}
	})
	return nil
}

func (w *responseWriter) SetWriteDeadline(deadline time.Time) error {
	st := w.rws.stream
	if !deadline.IsZero() && deadline.Before(time.Now()) {
		// If we're setting a deadline in the past, reset the stream immediately
		// so writes after SetWriteDeadline returns will fail.
		st.onWriteTimeout()
		return nil
	}
	w.rws.conn.sendServeMsg(func(sc *serverConn) {
		if st.writeDeadline != nil {
			if !st.writeDeadline.Stop() {
				// Deadline already exceeded, or stream has been closed.
				return
			}
		}
		if deadline.IsZero() {
			st.writeDeadline = nil
		} else if st.writeDeadline == nil {
			st.writeDeadline = time.AfterFunc(deadline.Sub(time.Now()), st.onWriteTimeout)
		} else {
			st.writeDeadline.Reset(deadline.Sub(time.Now()))
		}
	})
	return nil
}

func (w *responseWriter) Flush() {
	w.FlushError()
}

func (w *responseWriter) FlushError() error {
	rws := w.rws
	if rws == nil {
		panic("Header called after Handler finished")
	}
	var err error
	if rws.bw.Buffered() > 0 {
		err = rws.bw.Flush()
	} else {
		// The bufio.Writer won't call chunkWriter.Write
		// (writeChunk with zero bytes, so we have to do it
		// ourselves to force the HTTP response header and/or
		// final DATA frame (with END_STREAM) to be sent.
		_, err = chunkWriter{rws}.Write(nil)
		if err == nil {
			select {
			case <-rws.stream.cw:
				err = rws.stream.closeErr
			default:
			}
		}
	}
	return err
}

func (w *responseWriter) CloseNotify() <-chan bool {
	rws := w.rws
	if rws == nil {
		panic("CloseNotify called after Handler finished")
	}
	rws.closeNotifierMu.Lock()
	ch := rws.closeNotifierCh
	if ch == nil {
		ch = make(chan bool, 1)
		rws.closeNotifierCh = ch
		cw := rws.stream.cw
		go func() {
			cw.Wait() // wait for close
			ch <- true
		}()
	}
	rws.closeNotifierMu.Unlock()
	return ch
}

func (w *responseWriter) Header() http.Header {
	rws := w.rws
	if rws == nil {
		panic("Header called after Handler finished")
	}
	if rws.handlerHeader == nil {
		rws.handlerHeader = make(http.Header)
	}
	return rws.handlerHeader
}

// checkWriteHeaderCode is a copy of net/http's checkWriteHeaderCode.
func checkWriteHeaderCode(code int) {
	// Issue 22880: require valid WriteHeader status codes.
	// For now we only enforce that it's three digits.
	// In the future we might block things over 599 (600 and above aren't defined
	// at http://httpwg.org/specs/rfc7231.html#status.codes).
	// But for now any three digits.
	//
	// We used to send "HTTP/1.1 000 0" on the wire in responses but there's
	// no equivalent bogus thing we can realistically send in HTTP/2,
	// so we'll consistently panic instead and help people find their bugs
	// early. (We can't return an error from WriteHeader even if we wanted to.)
	if code < 100 || code > 999 {
		panic(fmt.Sprintf("invalid WriteHeader code %v", code))
	}
}

func (w *responseWriter) WriteHeader(code int) {
	rws := w.rws
	if rws == nil {
		panic("WriteHeader called after Handler finished")
	}
	rws.writeHeader(code)
}

func (rws *responseWriterState) writeHeader(code int) {
	if rws.wroteHeader {
		return
	}

	checkWriteHeaderCode(code)

	// Handle informational headers
	if code >= 100 && code <= 199 {
		// Per RFC 8297 we must not clear the current header map
		h := rws.handlerHeader

		_, cl := h["Content-Length"]
		_, te := h["Transfer-Encoding"]
		if cl || te {
			h = h.Clone()
			h.Del("Content-Length")
			h.Del("Transfer-Encoding")
		}

		if rws.conn.writeHeaders(rws.stream, &writeResHeaders{
			streamID:    rws.stream.id,
			httpResCode: code,
			h:           h,
			endStream:   rws.handlerDone && !rws.hasTrailers(),
		}) != nil {
			rws.dirty = true
		}

		return
	}

	rws.wroteHeader = true
	rws.status = code
	if len(rws.handlerHeader) > 0 {
		rws.snapHeader = cloneHeader(rws.handlerHeader)
	}
}

func cloneHeader(h http.Header) http.Header {
	h2 := make(http.Header, len(h))
	for k, vv := range h {
		vv2 := make([]string, len(vv))
		copy(vv2, vv)
		h2[k] = vv2
	}
	return h2
}

// The Life Of A Write is like this:
//
// * Handler calls w.Write or w.WriteString ->
// * -> rws.bw (*bufio.Writer) ->
// * (Handler might call Flush)
// * -> chunkWriter{rws}
// * -> responseWriterState.writeChunk(p []byte)
// * -> responseWriterState.writeChunk (most of the magic; see comment there)
func (w *responseWriter) Write(p []byte) (n int, err error) {
	return w.write(len(p), p, "")
}

func (w *responseWriter) WriteString(s string) (n int, err error) {
	return w.write(len(s), nil, s)
}

// either dataB or dataS is non-zero.
func (w *responseWriter) write(lenData int, dataB []byte, dataS string) (n int, err error) {
	rws := w.rws
	if rws == nil {
		panic("Write called after Handler finished")
	}
	if !rws.wroteHeader {
		w.WriteHeader(200)
	}
	if !bodyAllowedForStatus(rws.status) {
		return 0, http.ErrBodyNotAllowed
	}
	rws.wroteBytes += int64(len(dataB)) + int64(len(dataS)) // only one can be set
	if rws.sentContentLen != 0 && rws.wroteBytes > rws.sentContentLen {
		// TODO: send a RST_STREAM
		return 0, errors.New("http2: handler wrote more than declared Content-Length")
	}

	if dataB != nil {
		return rws.bw.Write(dataB)
	} else {
		return rws.bw.WriteString(dataS)
	}
}

func (w *responseWriter) handlerDone() {
	rws := w.rws
	dirty := rws.dirty
	rws.handlerDone = true
	w.Flush()
	w.rws = nil
	if !dirty {
		// Only recycle the pool if all prior Write calls to
		// the serverConn goroutine completed successfully. If
		// they returned earlier due to resets from the peer
		// there might still be write goroutines outstanding
		// from the serverConn referencing the rws memory. See
		// issue 20704.
		responseWriterStatePool.Put(rws)
	}
}

// Push errors.
var (
	ErrRecursivePush    = errors.New("http2: recursive push not allowed")
	ErrPushLimitReached = errors.New("http2: push would exceed peer's SETTINGS_MAX_CONCURRENT_STREAMS")
)

var _ http.Pusher = (*responseWriter)(nil)

func (w *responseWriter) Push(target string, opts *http.PushOptions) error {
	st := w.rws.stream
	sc := st.sc
	sc.serveG.checkNotOn()

	// No recursive pushes: "PUSH_PROMISE frames MUST only be sent on a peer-initiated stream."
	// http://tools.ietf.org/html/rfc7540#section-6.6
	if st.isPushed() {
		return ErrRecursivePush
	}

	if opts == nil {
		opts = new(http.PushOptions)
	}

	// Default options.
	if opts.Method == "" {
		opts.Method = "GET"
	}
	if opts.Header == nil {
		opts.Header = http.Header{}
	}
	wantScheme := "http"
	if w.rws.req.TLS != nil {
		wantScheme = "https"
	}

	// Validate the request.
	u, err := url.Parse(target)
	if err != nil {
		return err
	}
	if u.Scheme == "" {
		if !strings.HasPrefix(target, "/") {
			return fmt.Errorf("target must be an absolute URL or an absolute path: %q", target)
		}
		u.Scheme = wantScheme
		u.Host = w.rws.req.Host
	} else {
		if u.Scheme != wantScheme {
			return fmt.Errorf("cannot push URL with scheme %q from request with scheme %q", u.Scheme, wantScheme)
		}
		if u.Host == "" {
			return errors.New("URL must have a host")
		}
	}
	for k := range opts.Header {
		if strings.HasPrefix(k, ":") {
			return fmt.Errorf("promised request headers cannot include pseudo header %q", k)
		}
		// These headers are meaningful only if the request has a body,
		// but PUSH_PROMISE requests cannot have a body.
		// http://tools.ietf.org/html/rfc7540#section-8.2
		// Also disallow Host, since the promised URL must be absolute.
		if asciiEqualFold(k, "content-length") ||
			asciiEqualFold(k, "content-encoding") ||
			asciiEqualFold(k, "trailer") ||
			asciiEqualFold(k, "te") ||
			asciiEqualFold(k, "expect") ||
			asciiEqualFold(k, "host") {
			return fmt.Errorf("promised request headers cannot include %q", k)
		}
	}
	if err := checkValidHTTP2RequestHeaders(opts.Header); err != nil {
		return err
	}

	// The RFC effectively limits promised requests to GET and HEAD:
	// "Promised requests MUST be cacheable [GET, HEAD, or POST], and MUST be safe [GET or HEAD]"
	// http://tools.ietf.org/html/rfc7540#section-8.2
	if opts.Method != "GET" && opts.Method != "HEAD" {
		return fmt.Errorf("method %q must be GET or HEAD", opts.Method)
	}

	msg := &startPushRequest{
		parent: st,
		method: opts.Method,
		url:    u,
		header: cloneHeader(opts.Header),
		done:   errChanPool.Get().(chan error),
	}

	select {
	case <-sc.doneServing:
		return errClientDisconnected
	case <-st.cw:
		return errStreamClosed
	case sc.serveMsgCh <- msg:
	}

	select {
	case <-sc.doneServing:
		return errClientDisconnected
	case <-st.cw:
		return errStreamClosed
	case err := <-msg.done:
		errChanPool.Put(msg.done)
		return err
	}
}

type startPushRequest struct {
	parent *stream
	method string
	url    *url.URL
	header http.Header
	done   chan error
}

func (sc *serverConn) startPush(msg *startPushRequest) {
	sc.serveG.check()

	// http://tools.ietf.org/html/rfc7540#section-6.6.
	// PUSH_PROMISE frames MUST only be sent on a peer-initiated stream that
	// is in either the "open" or "half-closed (remote)" state.
	if msg.parent.state != stateOpen && msg.parent.state != stateHalfClosedRemote {
		// responseWriter.Push checks that the stream is peer-initiated.
		msg.done <- errStreamClosed
		return
	}

	// http://tools.ietf.org/html/rfc7540#section-6.6.
	if !sc.pushEnabled {
		msg.done <- http.ErrNotSupported
		return
	}

	// PUSH_PROMISE frames must be sent in increasing order by stream ID, so
	// we allocate an ID for the promised stream lazily, when the PUSH_PROMISE
	// is written. Once the ID is allocated, we start the request handler.
	allocatePromisedID := func() (uint32, error) {
		sc.serveG.check()

		// Check this again, just in case. Technically, we might have received
		// an updated SETTINGS by the time we got around to writing this frame.
		if !sc.pushEnabled {
			return 0, http.ErrNotSupported
		}
		// http://tools.ietf.org/html/rfc7540#section-6.5.2.
		if sc.curPushedStreams+1 > sc.clientMaxStreams {
			return 0, ErrPushLimitReached
		}

		// http://tools.ietf.org/html/rfc7540#section-5.1.1.
		// Streams initiated by the server MUST use even-numbered identifiers.
		// A server that is unable to establish a new stream identifier can send a GOAWAY
		// frame so that the client is forced to open a new connection for new streams.
		if sc.maxPushPromiseID+2 >= 1<<31 {
			sc.startGracefulShutdownInternal()
			return 0, ErrPushLimitReached
		}
		sc.maxPushPromiseID += 2
		promisedID := sc.maxPushPromiseID

		// http://tools.ietf.org/html/rfc7540#section-8.2.
		// Strictly speaking, the new stream should start in "reserved (local)", then
		// transition to "half closed (remote)" after sending the initial HEADERS, but
		// we start in "half closed (remote)" for simplicity.
		// See further comments at the definition of stateHalfClosedRemote.
		promised := sc.newStream(promisedID, msg.parent.id, stateHalfClosedRemote)
		rw, req, err := sc.newWriterAndRequestNoBody(promised, requestParam{
			method:    msg.method,
			scheme:    msg.url.Scheme,
			authority: msg.url.Host,
			path:      msg.url.RequestURI(),
			header:    cloneHeader(msg.header), // clone since handler runs concurrently with writing the PUSH_PROMISE
		})
		if err != nil {
			// Should not happen, since we've already validated msg.url.
			panic(fmt.Sprintf("newWriterAndRequestNoBody(%+v): %v", msg.url, err))
		}

		go sc.runHandler(rw, req, sc.handler.ServeHTTP)
		return promisedID, nil
	}

	sc.writeFrame(FrameWriteRequest{
		write: &writePushPromise{
			streamID:           msg.parent.id,
			method:             msg.method,
			url:                msg.url,
			h:                  msg.header,
			allocatePromisedID: allocatePromisedID,
		},
		stream: msg.parent,
		done:   msg.done,
	})
}

// foreachHeaderElement splits v according to the "#rule" construction
// in RFC 7230 section 7 and calls fn for each non-empty element.
func foreachHeaderElement(v string, fn func(string)) {
	v = textproto.TrimString(v)
	if v == "" {
		return
	}
	if !strings.Contains(v, ",") {
		fn(v)
		return
	}
	for _, f := range strings.Split(v, ",") {
		if f = textproto.TrimString(f); f != "" {
			fn(f)
		}
	}
}

// From http://httpwg.org/specs/rfc7540.html#rfc.section.8.1.2.2
var connHeaders = []string{
	"Connection",
	"Keep-Alive",
	"Proxy-Connection",
	"Transfer-Encoding",
	"Upgrade",
}

// checkValidHTTP2RequestHeaders checks whether h is a valid HTTP/2 request,
// per RFC 7540 Section 8.1.2.2.
// The returned error is reported to users.
func checkValidHTTP2RequestHeaders(h http.Header) error {
	for _, k := range connHeaders {
		if _, ok := h[k]; ok {
			return fmt.Errorf("request header %q is not valid in HTTP/2", k)
		}
	}
	te := h["Te"]
	if len(te) > 0 && (len(te) > 1 || (te[0] != "trailers" && te[0] != "")) {
		return errors.New(`request header "TE" may only be "trailers" in HTTP/2`)
	}
	return nil
}

func new400Handler(err error) http.HandlerFunc {
	return func(w http.ResponseWriter, r *http.Request) {
		http.Error(w, err.Error(), http.StatusBadRequest)
	}
}

// h1ServerKeepAlivesDisabled reports whether hs has its keep-alives
// disabled. See comments on h1ServerShutdownChan above for why
// the code is written this way.
func h1ServerKeepAlivesDisabled(hs *http.Server) bool {
	var x interface{} = hs
	type I interface {
		doKeepAlives() bool
	}
	if hs, ok := x.(I); ok {
		return !hs.doKeepAlives()
	}
	return false
}

func (sc *serverConn) countError(name string, err error) error {
	if sc == nil || sc.srv == nil {
		return err
	}
	f := sc.srv.CountError
	if f == nil {
		return err
	}
	var typ string
	var code ErrCode
	switch e := err.(type) {
	case ConnectionError:
		typ = "conn"
		code = ErrCode(e)
	case StreamError:
		typ = "stream"
		code = ErrCode(e.Code)
	default:
		return err
	}
	codeStr := errCodeName[code]
	if codeStr == "" {
		codeStr = strconv.Itoa(int(code))
	}
	f(fmt.Sprintf("%s_%s_%s", typ, codeStr, name))
	return err
}<|MERGE_RESOLUTION|>--- conflicted
+++ resolved
@@ -789,18 +789,8 @@
 		sc.canonHeader = make(map[string]string)
 	}
 	cv = http.CanonicalHeaderKey(v)
-<<<<<<< HEAD
-	// maxCachedCanonicalHeaders is an arbitrarily-chosen limit on the number of
-	// entries in the canonHeader cache. This should be larger than the number
-	// of unique, uncommon header keys likely to be sent by the peer, while not
-	// so high as to permit unreasonable memory usage if the peer sends an unbounded
-	// number of unique header keys.
-	const maxCachedCanonicalHeaders = 32
-	if len(sc.canonHeader) < maxCachedCanonicalHeaders {
-=======
 	size := 100 + len(v)*2 // 100 bytes of map overhead + key + value
 	if sc.canonHeaderKeysSize+size <= maxCachedCanonicalHeadersKeysSize {
->>>>>>> ba831442
 		sc.canonHeader[v] = cv
 		sc.canonHeaderKeysSize += size
 	}
