--- conflicted
+++ resolved
@@ -3212,9 +3212,6 @@
 	EntryPoint  uintptr
 }
 
-<<<<<<< HEAD
-const ALL_PROCESSOR_GROUPS = 0xFFFF
-=======
 const ALL_PROCESSOR_GROUPS = 0xFFFF
 
 type Rect struct {
@@ -3260,5 +3257,4 @@
 	DWMWA_CAPTION_COLOR                  = 35
 	DWMWA_TEXT_COLOR                     = 36
 	DWMWA_VISIBLE_FRAME_BORDER_THICKNESS = 37
-)
->>>>>>> ba831442
+)