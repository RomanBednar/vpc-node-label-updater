// Copyright 2009 The Go Authors. All rights reserved.
// Use of this source code is governed by a BSD-style
// license that can be found in the LICENSE file.

//go:build amd64 && freebsd
// +build amd64,freebsd

package unix

import (
	"syscall"
	"unsafe"
)

func setTimespec(sec, nsec int64) Timespec {
	return Timespec{Sec: sec, Nsec: nsec}
}

func setTimeval(sec, usec int64) Timeval {
	return Timeval{Sec: sec, Usec: usec}
}

func SetKevent(k *Kevent_t, fd, mode, flags int) {
	k.Ident = uint64(fd)
	k.Filter = int16(mode)
	k.Flags = uint16(flags)
}

func (iov *Iovec) SetLen(length int) {
	iov.Len = uint64(length)
}

func (msghdr *Msghdr) SetControllen(length int) {
	msghdr.Controllen = uint32(length)
}

func (msghdr *Msghdr) SetIovlen(length int) {
	msghdr.Iovlen = int32(length)
}

func (cmsg *Cmsghdr) SetLen(length int) {
	cmsg.Len = uint32(length)
}

func sendfile(outfd int, infd int, offset *int64, count int) (written int, err error) {
	var writtenOut uint64 = 0
	_, _, e1 := Syscall9(SYS_SENDFILE, uintptr(infd), uintptr(outfd), uintptr(*offset), uintptr(count), 0, uintptr(unsafe.Pointer(&writtenOut)), 0, 0, 0)

	written = int(writtenOut)

	if e1 != 0 {
		err = e1
	}
	return
}

func Syscall9(num, a1, a2, a3, a4, a5, a6, a7, a8, a9 uintptr) (r1, r2 uintptr, err syscall.Errno)

func PtraceGetFsBase(pid int, fsbase *int64) (err error) {
	return ptrace(PT_GETFSBASE, pid, uintptr(unsafe.Pointer(fsbase)), 0)
}

func PtraceIO(req int, pid int, addr uintptr, out []byte, countin int) (count int, err error) {
<<<<<<< HEAD
	ioDesc := PtraceIoDesc{Op: int32(req), Offs: (*byte)(unsafe.Pointer(addr)), Addr: (*byte)(unsafe.Pointer(&out[0])), Len: uint64(countin)}
=======
	ioDesc := PtraceIoDesc{Op: int32(req), Offs: uintptr(unsafe.Pointer(addr)), Addr: uintptr(unsafe.Pointer(&out[0])), Len: uint64(countin)}
>>>>>>> ba831442
	err = ptrace(PT_IO, pid, uintptr(unsafe.Pointer(&ioDesc)), 0)
	return int(ioDesc.Len), err
}<|MERGE_RESOLUTION|>--- conflicted
+++ resolved
@@ -61,11 +61,7 @@
 }
 
 func PtraceIO(req int, pid int, addr uintptr, out []byte, countin int) (count int, err error) {
-<<<<<<< HEAD
-	ioDesc := PtraceIoDesc{Op: int32(req), Offs: (*byte)(unsafe.Pointer(addr)), Addr: (*byte)(unsafe.Pointer(&out[0])), Len: uint64(countin)}
-=======
 	ioDesc := PtraceIoDesc{Op: int32(req), Offs: uintptr(unsafe.Pointer(addr)), Addr: uintptr(unsafe.Pointer(&out[0])), Len: uint64(countin)}
->>>>>>> ba831442
 	err = ptrace(PT_IO, pid, uintptr(unsafe.Pointer(&ioDesc)), 0)
 	return int(ioDesc.Len), err
 }