// Copyright 2009 The Go Authors. All rights reserved.
// Use of this source code is governed by a BSD-style
// license that can be found in the LICENSE file.

//go:build aix || darwin || dragonfly || freebsd || linux || netbsd || openbsd || solaris
// +build aix darwin dragonfly freebsd linux netbsd openbsd solaris

package unix

import (
	"bytes"
	"sort"
	"sync"
	"syscall"
	"unsafe"
)

var (
	Stdin  = 0
	Stdout = 1
	Stderr = 2
)

// Do the interface allocations only once for common
// Errno values.
var (
	errEAGAIN error = syscall.EAGAIN
	errEINVAL error = syscall.EINVAL
	errENOENT error = syscall.ENOENT
)

var (
	signalNameMapOnce sync.Once
	signalNameMap     map[string]syscall.Signal
)

// errnoErr returns common boxed Errno values, to prevent
// allocations at runtime.
func errnoErr(e syscall.Errno) error {
	switch e {
	case 0:
		return nil
	case EAGAIN:
		return errEAGAIN
	case EINVAL:
		return errEINVAL
	case ENOENT:
		return errENOENT
	}
	return e
}

// ErrnoName returns the error name for error number e.
func ErrnoName(e syscall.Errno) string {
	i := sort.Search(len(errorList), func(i int) bool {
		return errorList[i].num >= e
	})
	if i < len(errorList) && errorList[i].num == e {
		return errorList[i].name
	}
	return ""
}

// SignalName returns the signal name for signal number s.
func SignalName(s syscall.Signal) string {
	i := sort.Search(len(signalList), func(i int) bool {
		return signalList[i].num >= s
	})
	if i < len(signalList) && signalList[i].num == s {
		return signalList[i].name
	}
	return ""
}

// SignalNum returns the syscall.Signal for signal named s,
// or 0 if a signal with such name is not found.
// The signal name should start with "SIG".
func SignalNum(s string) syscall.Signal {
	signalNameMapOnce.Do(func() {
		signalNameMap = make(map[string]syscall.Signal, len(signalList))
		for _, signal := range signalList {
			signalNameMap[signal.name] = signal.num
		}
	})
	return signalNameMap[s]
}

// clen returns the index of the first NULL byte in n or len(n) if n contains no NULL byte.
func clen(n []byte) int {
	i := bytes.IndexByte(n, 0)
	if i == -1 {
		i = len(n)
	}
	return i
}

// Mmap manager, for use by operating system-specific implementations.

type mmapper struct {
	sync.Mutex
	active map[*byte][]byte // active mappings; key is last byte in mapping
	mmap   func(addr, length uintptr, prot, flags, fd int, offset int64) (uintptr, error)
	munmap func(addr uintptr, length uintptr) error
}

func (m *mmapper) Mmap(fd int, offset int64, length int, prot int, flags int) (data []byte, err error) {
	if length <= 0 {
		return nil, EINVAL
	}

	// Map the requested memory.
	addr, errno := m.mmap(0, uintptr(length), prot, flags, fd, offset)
	if errno != nil {
		return nil, errno
	}

	// Use unsafe to convert addr into a []byte.
	b := unsafe.Slice((*byte)(unsafe.Pointer(addr)), length)

	// Register mapping in m and return it.
	p := &b[cap(b)-1]
	m.Lock()
	defer m.Unlock()
	m.active[p] = b
	return b, nil
}

func (m *mmapper) Munmap(data []byte) (err error) {
	if len(data) == 0 || len(data) != cap(data) {
		return EINVAL
	}

	// Find the base of the mapping.
	p := &data[cap(data)-1]
	m.Lock()
	defer m.Unlock()
	b := m.active[p]
	if b == nil || &b[0] != &data[0] {
		return EINVAL
	}

	// Unmap the memory and update m.
	if errno := m.munmap(uintptr(unsafe.Pointer(&b[0])), uintptr(len(b))); errno != nil {
		return errno
	}
	delete(m.active, p)
	return nil
}

func Read(fd int, p []byte) (n int, err error) {
	n, err = read(fd, p)
	if raceenabled {
		if n > 0 {
			raceWriteRange(unsafe.Pointer(&p[0]), n)
		}
		if err == nil {
			raceAcquire(unsafe.Pointer(&ioSync))
		}
	}
	return
}

func Write(fd int, p []byte) (n int, err error) {
	if raceenabled {
		raceReleaseMerge(unsafe.Pointer(&ioSync))
	}
	n, err = write(fd, p)
	if raceenabled && n > 0 {
		raceReadRange(unsafe.Pointer(&p[0]), n)
	}
	return
}

func Pread(fd int, p []byte, offset int64) (n int, err error) {
	n, err = pread(fd, p, offset)
	if raceenabled {
		if n > 0 {
			raceWriteRange(unsafe.Pointer(&p[0]), n)
		}
		if err == nil {
			raceAcquire(unsafe.Pointer(&ioSync))
		}
	}
	return
}

func Pwrite(fd int, p []byte, offset int64) (n int, err error) {
	if raceenabled {
		raceReleaseMerge(unsafe.Pointer(&ioSync))
	}
	n, err = pwrite(fd, p, offset)
	if raceenabled && n > 0 {
		raceReadRange(unsafe.Pointer(&p[0]), n)
	}
	return
}

// For testing: clients can set this flag to force
// creation of IPv6 sockets to return EAFNOSUPPORT.
var SocketDisableIPv6 bool

// Sockaddr represents a socket address.
type Sockaddr interface {
	sockaddr() (ptr unsafe.Pointer, len _Socklen, err error) // lowercase; only we can define Sockaddrs
}

// SockaddrInet4 implements the Sockaddr interface for AF_INET type sockets.
type SockaddrInet4 struct {
	Port int
	Addr [4]byte
	raw  RawSockaddrInet4
}

// SockaddrInet6 implements the Sockaddr interface for AF_INET6 type sockets.
type SockaddrInet6 struct {
	Port   int
	ZoneId uint32
	Addr   [16]byte
	raw    RawSockaddrInet6
}

// SockaddrUnix implements the Sockaddr interface for AF_UNIX type sockets.
type SockaddrUnix struct {
	Name string
	raw  RawSockaddrUnix
}

func Bind(fd int, sa Sockaddr) (err error) {
	ptr, n, err := sa.sockaddr()
	if err != nil {
		return err
	}
	return bind(fd, ptr, n)
}

func Connect(fd int, sa Sockaddr) (err error) {
	ptr, n, err := sa.sockaddr()
	if err != nil {
		return err
	}
	return connect(fd, ptr, n)
}

func Getpeername(fd int) (sa Sockaddr, err error) {
	var rsa RawSockaddrAny
	var len _Socklen = SizeofSockaddrAny
	if err = getpeername(fd, &rsa, &len); err != nil {
		return
	}
	return anyToSockaddr(fd, &rsa)
}

func GetsockoptByte(fd, level, opt int) (value byte, err error) {
	var n byte
	vallen := _Socklen(1)
	err = getsockopt(fd, level, opt, unsafe.Pointer(&n), &vallen)
	return n, err
}

func GetsockoptInt(fd, level, opt int) (value int, err error) {
	var n int32
	vallen := _Socklen(4)
	err = getsockopt(fd, level, opt, unsafe.Pointer(&n), &vallen)
	return int(n), err
}

func GetsockoptInet4Addr(fd, level, opt int) (value [4]byte, err error) {
	vallen := _Socklen(4)
	err = getsockopt(fd, level, opt, unsafe.Pointer(&value[0]), &vallen)
	return value, err
}

func GetsockoptIPMreq(fd, level, opt int) (*IPMreq, error) {
	var value IPMreq
	vallen := _Socklen(SizeofIPMreq)
	err := getsockopt(fd, level, opt, unsafe.Pointer(&value), &vallen)
	return &value, err
}

func GetsockoptIPv6Mreq(fd, level, opt int) (*IPv6Mreq, error) {
	var value IPv6Mreq
	vallen := _Socklen(SizeofIPv6Mreq)
	err := getsockopt(fd, level, opt, unsafe.Pointer(&value), &vallen)
	return &value, err
}

func GetsockoptIPv6MTUInfo(fd, level, opt int) (*IPv6MTUInfo, error) {
	var value IPv6MTUInfo
	vallen := _Socklen(SizeofIPv6MTUInfo)
	err := getsockopt(fd, level, opt, unsafe.Pointer(&value), &vallen)
	return &value, err
}

func GetsockoptICMPv6Filter(fd, level, opt int) (*ICMPv6Filter, error) {
	var value ICMPv6Filter
	vallen := _Socklen(SizeofICMPv6Filter)
	err := getsockopt(fd, level, opt, unsafe.Pointer(&value), &vallen)
	return &value, err
}

func GetsockoptLinger(fd, level, opt int) (*Linger, error) {
	var linger Linger
	vallen := _Socklen(SizeofLinger)
	err := getsockopt(fd, level, opt, unsafe.Pointer(&linger), &vallen)
	return &linger, err
}

func GetsockoptTimeval(fd, level, opt int) (*Timeval, error) {
	var tv Timeval
	vallen := _Socklen(unsafe.Sizeof(tv))
	err := getsockopt(fd, level, opt, unsafe.Pointer(&tv), &vallen)
	return &tv, err
}

func GetsockoptUint64(fd, level, opt int) (value uint64, err error) {
	var n uint64
	vallen := _Socklen(8)
	err = getsockopt(fd, level, opt, unsafe.Pointer(&n), &vallen)
	return n, err
}

func Recvfrom(fd int, p []byte, flags int) (n int, from Sockaddr, err error) {
	var rsa RawSockaddrAny
	var len _Socklen = SizeofSockaddrAny
	if n, err = recvfrom(fd, p, flags, &rsa, &len); err != nil {
		return
	}
	if rsa.Addr.Family != AF_UNSPEC {
		from, err = anyToSockaddr(fd, &rsa)
	}
	return
}

<<<<<<< HEAD
=======
// Recvmsg receives a message from a socket using the recvmsg system call. The
// received non-control data will be written to p, and any "out of band"
// control data will be written to oob. The flags are passed to recvmsg.
//
// The results are:
//   - n is the number of non-control data bytes read into p
//   - oobn is the number of control data bytes read into oob; this may be interpreted using [ParseSocketControlMessage]
//   - recvflags is flags returned by recvmsg
//   - from is the address of the sender
//
// If the underlying socket type is not SOCK_DGRAM, a received message
// containing oob data and a single '\0' of non-control data is treated as if
// the message contained only control data, i.e. n will be zero on return.
>>>>>>> ba831442
func Recvmsg(fd int, p, oob []byte, flags int) (n, oobn int, recvflags int, from Sockaddr, err error) {
	var iov [1]Iovec
	if len(p) > 0 {
		iov[0].Base = &p[0]
		iov[0].SetLen(len(p))
	}
	var rsa RawSockaddrAny
	n, oobn, recvflags, err = recvmsgRaw(fd, iov[:], oob, flags, &rsa)
	// source address is only specified if the socket is unconnected
	if rsa.Addr.Family != AF_UNSPEC {
		from, err = anyToSockaddr(fd, &rsa)
	}
	return
}

<<<<<<< HEAD
// RecvmsgBuffers receives a message from a socket using the recvmsg
// system call. The flags are passed to recvmsg. Any non-control data
// read is scattered into the buffers slices. The results are:
//   - n is the number of non-control data read into bufs
//   - oobn is the number of control data read into oob; this may be interpreted using [ParseSocketControlMessage]
//   - recvflags is flags returned by recvmsg
//   - from is the address of the sender
=======
// RecvmsgBuffers receives a message from a socket using the recvmsg system
// call. This function is equivalent to Recvmsg, but non-control data read is
// scattered into the buffers slices.
>>>>>>> ba831442
func RecvmsgBuffers(fd int, buffers [][]byte, oob []byte, flags int) (n, oobn int, recvflags int, from Sockaddr, err error) {
	iov := make([]Iovec, len(buffers))
	for i := range buffers {
		if len(buffers[i]) > 0 {
			iov[i].Base = &buffers[i][0]
			iov[i].SetLen(len(buffers[i]))
		} else {
			iov[i].Base = (*byte)(unsafe.Pointer(&_zero))
		}
	}
	var rsa RawSockaddrAny
	n, oobn, recvflags, err = recvmsgRaw(fd, iov, oob, flags, &rsa)
	if err == nil && rsa.Addr.Family != AF_UNSPEC {
		from, err = anyToSockaddr(fd, &rsa)
	}
	return
}

<<<<<<< HEAD
=======
// Sendmsg sends a message on a socket to an address using the sendmsg system
// call. This function is equivalent to SendmsgN, but does not return the
// number of bytes actually sent.
>>>>>>> ba831442
func Sendmsg(fd int, p, oob []byte, to Sockaddr, flags int) (err error) {
	_, err = SendmsgN(fd, p, oob, to, flags)
	return
}

<<<<<<< HEAD
=======
// SendmsgN sends a message on a socket to an address using the sendmsg system
// call. p contains the non-control data to send, and oob contains the "out of
// band" control data. The flags are passed to sendmsg. The number of
// non-control bytes actually written to the socket is returned.
//
// Some socket types do not support sending control data without accompanying
// non-control data. If p is empty, and oob contains control data, and the
// underlying socket type is not SOCK_DGRAM, p will be treated as containing a
// single '\0' and the return value will indicate zero bytes sent.
//
// The Go function Recvmsg, if called with an empty p and a non-empty oob,
// will read and ignore this additional '\0'.  If the message is received by
// code that does not use Recvmsg, or that does not use Go at all, that code
// will need to be written to expect and ignore the additional '\0'.
//
// If you need to send non-empty oob with p actually empty, and if the
// underlying socket type supports it, you can do so via a raw system call as
// follows:
//
//	msg := &unix.Msghdr{
//	    Control: &oob[0],
//	}
//	msg.SetControllen(len(oob))
//	n, _, errno := unix.Syscall(unix.SYS_SENDMSG, uintptr(fd), uintptr(unsafe.Pointer(msg)), flags)
>>>>>>> ba831442
func SendmsgN(fd int, p, oob []byte, to Sockaddr, flags int) (n int, err error) {
	var iov [1]Iovec
	if len(p) > 0 {
		iov[0].Base = &p[0]
		iov[0].SetLen(len(p))
	}
	var ptr unsafe.Pointer
	var salen _Socklen
	if to != nil {
		ptr, salen, err = to.sockaddr()
		if err != nil {
			return 0, err
		}
	}
	return sendmsgN(fd, iov[:], oob, ptr, salen, flags)
}

// SendmsgBuffers sends a message on a socket to an address using the sendmsg
<<<<<<< HEAD
// system call. The flags are passed to sendmsg. Any non-control data written
// is gathered from buffers. The function returns the number of bytes written
// to the socket.
=======
// system call. This function is equivalent to SendmsgN, but the non-control
// data is gathered from buffers.
>>>>>>> ba831442
func SendmsgBuffers(fd int, buffers [][]byte, oob []byte, to Sockaddr, flags int) (n int, err error) {
	iov := make([]Iovec, len(buffers))
	for i := range buffers {
		if len(buffers[i]) > 0 {
			iov[i].Base = &buffers[i][0]
			iov[i].SetLen(len(buffers[i]))
		} else {
			iov[i].Base = (*byte)(unsafe.Pointer(&_zero))
		}
	}
	var ptr unsafe.Pointer
	var salen _Socklen
	if to != nil {
		ptr, salen, err = to.sockaddr()
		if err != nil {
			return 0, err
		}
	}
	return sendmsgN(fd, iov, oob, ptr, salen, flags)
}

func Send(s int, buf []byte, flags int) (err error) {
	return sendto(s, buf, flags, nil, 0)
}

func Sendto(fd int, p []byte, flags int, to Sockaddr) (err error) {
	var ptr unsafe.Pointer
	var salen _Socklen
	if to != nil {
		ptr, salen, err = to.sockaddr()
		if err != nil {
			return err
		}
	}
	return sendto(fd, p, flags, ptr, salen)
}

func SetsockoptByte(fd, level, opt int, value byte) (err error) {
	return setsockopt(fd, level, opt, unsafe.Pointer(&value), 1)
}

func SetsockoptInt(fd, level, opt int, value int) (err error) {
	var n = int32(value)
	return setsockopt(fd, level, opt, unsafe.Pointer(&n), 4)
}

func SetsockoptInet4Addr(fd, level, opt int, value [4]byte) (err error) {
	return setsockopt(fd, level, opt, unsafe.Pointer(&value[0]), 4)
}

func SetsockoptIPMreq(fd, level, opt int, mreq *IPMreq) (err error) {
	return setsockopt(fd, level, opt, unsafe.Pointer(mreq), SizeofIPMreq)
}

func SetsockoptIPv6Mreq(fd, level, opt int, mreq *IPv6Mreq) (err error) {
	return setsockopt(fd, level, opt, unsafe.Pointer(mreq), SizeofIPv6Mreq)
}

func SetsockoptICMPv6Filter(fd, level, opt int, filter *ICMPv6Filter) error {
	return setsockopt(fd, level, opt, unsafe.Pointer(filter), SizeofICMPv6Filter)
}

func SetsockoptLinger(fd, level, opt int, l *Linger) (err error) {
	return setsockopt(fd, level, opt, unsafe.Pointer(l), SizeofLinger)
}

func SetsockoptString(fd, level, opt int, s string) (err error) {
	var p unsafe.Pointer
	if len(s) > 0 {
		p = unsafe.Pointer(&[]byte(s)[0])
	}
	return setsockopt(fd, level, opt, p, uintptr(len(s)))
}

func SetsockoptTimeval(fd, level, opt int, tv *Timeval) (err error) {
	return setsockopt(fd, level, opt, unsafe.Pointer(tv), unsafe.Sizeof(*tv))
}

func SetsockoptUint64(fd, level, opt int, value uint64) (err error) {
	return setsockopt(fd, level, opt, unsafe.Pointer(&value), 8)
}

func Socket(domain, typ, proto int) (fd int, err error) {
	if domain == AF_INET6 && SocketDisableIPv6 {
		return -1, EAFNOSUPPORT
	}
	fd, err = socket(domain, typ, proto)
	return
}

func Socketpair(domain, typ, proto int) (fd [2]int, err error) {
	var fdx [2]int32
	err = socketpair(domain, typ, proto, &fdx)
	if err == nil {
		fd[0] = int(fdx[0])
		fd[1] = int(fdx[1])
	}
	return
}

var ioSync int64

func CloseOnExec(fd int) { fcntl(fd, F_SETFD, FD_CLOEXEC) }

func SetNonblock(fd int, nonblocking bool) (err error) {
	flag, err := fcntl(fd, F_GETFL, 0)
	if err != nil {
		return err
	}
	if nonblocking {
		flag |= O_NONBLOCK
	} else {
		flag &= ^O_NONBLOCK
	}
	_, err = fcntl(fd, F_SETFL, flag)
	return err
}

// Exec calls execve(2), which replaces the calling executable in the process
// tree. argv0 should be the full path to an executable ("/bin/ls") and the
// executable name should also be the first argument in argv (["ls", "-l"]).
// envv are the environment variables that should be passed to the new
// process (["USER=go", "PWD=/tmp"]).
func Exec(argv0 string, argv []string, envv []string) error {
	return syscall.Exec(argv0, argv, envv)
}

// Lutimes sets the access and modification times tv on path. If path refers to
// a symlink, it is not dereferenced and the timestamps are set on the symlink.
// If tv is nil, the access and modification times are set to the current time.
// Otherwise tv must contain exactly 2 elements, with access time as the first
// element and modification time as the second element.
func Lutimes(path string, tv []Timeval) error {
	if tv == nil {
		return UtimesNanoAt(AT_FDCWD, path, nil, AT_SYMLINK_NOFOLLOW)
	}
	if len(tv) != 2 {
		return EINVAL
	}
	ts := []Timespec{
		NsecToTimespec(TimevalToNsec(tv[0])),
		NsecToTimespec(TimevalToNsec(tv[1])),
	}
	return UtimesNanoAt(AT_FDCWD, path, ts, AT_SYMLINK_NOFOLLOW)
}

// emptyIovec reports whether there are no bytes in the slice of Iovec.
func emptyIovecs(iov []Iovec) bool {
	for i := range iov {
		if iov[i].Len > 0 {
			return false
		}
	}
	return true
}<|MERGE_RESOLUTION|>--- conflicted
+++ resolved
@@ -331,8 +331,6 @@
 	return
 }
 
-<<<<<<< HEAD
-=======
 // Recvmsg receives a message from a socket using the recvmsg system call. The
 // received non-control data will be written to p, and any "out of band"
 // control data will be written to oob. The flags are passed to recvmsg.
@@ -346,7 +344,6 @@
 // If the underlying socket type is not SOCK_DGRAM, a received message
 // containing oob data and a single '\0' of non-control data is treated as if
 // the message contained only control data, i.e. n will be zero on return.
->>>>>>> ba831442
 func Recvmsg(fd int, p, oob []byte, flags int) (n, oobn int, recvflags int, from Sockaddr, err error) {
 	var iov [1]Iovec
 	if len(p) > 0 {
@@ -362,19 +359,9 @@
 	return
 }
 
-<<<<<<< HEAD
-// RecvmsgBuffers receives a message from a socket using the recvmsg
-// system call. The flags are passed to recvmsg. Any non-control data
-// read is scattered into the buffers slices. The results are:
-//   - n is the number of non-control data read into bufs
-//   - oobn is the number of control data read into oob; this may be interpreted using [ParseSocketControlMessage]
-//   - recvflags is flags returned by recvmsg
-//   - from is the address of the sender
-=======
 // RecvmsgBuffers receives a message from a socket using the recvmsg system
 // call. This function is equivalent to Recvmsg, but non-control data read is
 // scattered into the buffers slices.
->>>>>>> ba831442
 func RecvmsgBuffers(fd int, buffers [][]byte, oob []byte, flags int) (n, oobn int, recvflags int, from Sockaddr, err error) {
 	iov := make([]Iovec, len(buffers))
 	for i := range buffers {
@@ -393,19 +380,14 @@
 	return
 }
 
-<<<<<<< HEAD
-=======
 // Sendmsg sends a message on a socket to an address using the sendmsg system
 // call. This function is equivalent to SendmsgN, but does not return the
 // number of bytes actually sent.
->>>>>>> ba831442
 func Sendmsg(fd int, p, oob []byte, to Sockaddr, flags int) (err error) {
 	_, err = SendmsgN(fd, p, oob, to, flags)
 	return
 }
 
-<<<<<<< HEAD
-=======
 // SendmsgN sends a message on a socket to an address using the sendmsg system
 // call. p contains the non-control data to send, and oob contains the "out of
 // band" control data. The flags are passed to sendmsg. The number of
@@ -430,7 +412,6 @@
 //	}
 //	msg.SetControllen(len(oob))
 //	n, _, errno := unix.Syscall(unix.SYS_SENDMSG, uintptr(fd), uintptr(unsafe.Pointer(msg)), flags)
->>>>>>> ba831442
 func SendmsgN(fd int, p, oob []byte, to Sockaddr, flags int) (n int, err error) {
 	var iov [1]Iovec
 	if len(p) > 0 {
@@ -449,14 +430,8 @@
 }
 
 // SendmsgBuffers sends a message on a socket to an address using the sendmsg
-<<<<<<< HEAD
-// system call. The flags are passed to sendmsg. Any non-control data written
-// is gathered from buffers. The function returns the number of bytes written
-// to the socket.
-=======
 // system call. This function is equivalent to SendmsgN, but the non-control
 // data is gathered from buffers.
->>>>>>> ba831442
 func SendmsgBuffers(fd int, buffers [][]byte, oob []byte, to Sockaddr, flags int) (n int, err error) {
 	iov := make([]Iovec, len(buffers))
 	for i := range buffers {
