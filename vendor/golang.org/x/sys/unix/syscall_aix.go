// Copyright 2018 The Go Authors. All rights reserved.
// Use of this source code is governed by a BSD-style
// license that can be found in the LICENSE file.

//go:build aix
// +build aix

// Aix system calls.
// This file is compiled as ordinary Go code,
// but it is also input to mksyscall,
// which parses the //sys lines and generates system call stubs.
// Note that sometimes we use a lowercase //sys name and
// wrap it in our own nicer implementation.

package unix

import "unsafe"

/*
 * Wrapped
 */

func Access(path string, mode uint32) (err error) {
	return Faccessat(AT_FDCWD, path, mode, 0)
}

func Chmod(path string, mode uint32) (err error) {
	return Fchmodat(AT_FDCWD, path, mode, 0)
}

func Chown(path string, uid int, gid int) (err error) {
	return Fchownat(AT_FDCWD, path, uid, gid, 0)
}

func Creat(path string, mode uint32) (fd int, err error) {
	return Open(path, O_CREAT|O_WRONLY|O_TRUNC, mode)
}

//sys	utimes(path string, times *[2]Timeval) (err error)

func Utimes(path string, tv []Timeval) error {
	if len(tv) != 2 {
		return EINVAL
	}
	return utimes(path, (*[2]Timeval)(unsafe.Pointer(&tv[0])))
}

//sys	utimensat(dirfd int, path string, times *[2]Timespec, flag int) (err error)

func UtimesNano(path string, ts []Timespec) error {
	if len(ts) != 2 {
		return EINVAL
	}
	return utimensat(AT_FDCWD, path, (*[2]Timespec)(unsafe.Pointer(&ts[0])), 0)
}

func UtimesNanoAt(dirfd int, path string, ts []Timespec, flags int) error {
	if ts == nil {
		return utimensat(dirfd, path, nil, flags)
	}
	if len(ts) != 2 {
		return EINVAL
	}
	return utimensat(dirfd, path, (*[2]Timespec)(unsafe.Pointer(&ts[0])), flags)
}

func (sa *SockaddrInet4) sockaddr() (unsafe.Pointer, _Socklen, error) {
	if sa.Port < 0 || sa.Port > 0xFFFF {
		return nil, 0, EINVAL
	}
	sa.raw.Family = AF_INET
	p := (*[2]byte)(unsafe.Pointer(&sa.raw.Port))
	p[0] = byte(sa.Port >> 8)
	p[1] = byte(sa.Port)
	sa.raw.Addr = sa.Addr
	return unsafe.Pointer(&sa.raw), SizeofSockaddrInet4, nil
}

func (sa *SockaddrInet6) sockaddr() (unsafe.Pointer, _Socklen, error) {
	if sa.Port < 0 || sa.Port > 0xFFFF {
		return nil, 0, EINVAL
	}
	sa.raw.Family = AF_INET6
	p := (*[2]byte)(unsafe.Pointer(&sa.raw.Port))
	p[0] = byte(sa.Port >> 8)
	p[1] = byte(sa.Port)
	sa.raw.Scope_id = sa.ZoneId
	sa.raw.Addr = sa.Addr
	return unsafe.Pointer(&sa.raw), SizeofSockaddrInet6, nil
}

func (sa *SockaddrUnix) sockaddr() (unsafe.Pointer, _Socklen, error) {
	name := sa.Name
	n := len(name)
	if n > len(sa.raw.Path) {
		return nil, 0, EINVAL
	}
	if n == len(sa.raw.Path) && name[0] != '@' {
		return nil, 0, EINVAL
	}
	sa.raw.Family = AF_UNIX
	for i := 0; i < n; i++ {
		sa.raw.Path[i] = uint8(name[i])
	}
	// length is family (uint16), name, NUL.
	sl := _Socklen(2)
	if n > 0 {
		sl += _Socklen(n) + 1
	}
	if sa.raw.Path[0] == '@' {
		sa.raw.Path[0] = 0
		// Don't count trailing NUL for abstract address.
		sl--
	}

	return unsafe.Pointer(&sa.raw), sl, nil
}

func Getsockname(fd int) (sa Sockaddr, err error) {
	var rsa RawSockaddrAny
	var len _Socklen = SizeofSockaddrAny
	if err = getsockname(fd, &rsa, &len); err != nil {
		return
	}
	return anyToSockaddr(fd, &rsa)
}

//sys	getcwd(buf []byte) (err error)

const ImplementsGetwd = true

func Getwd() (ret string, err error) {
	for len := uint64(4096); ; len *= 2 {
		b := make([]byte, len)
		err := getcwd(b)
		if err == nil {
			i := 0
			for b[i] != 0 {
				i++
			}
			return string(b[0:i]), nil
		}
		if err != ERANGE {
			return "", err
		}
	}
}

func Getcwd(buf []byte) (n int, err error) {
	err = getcwd(buf)
	if err == nil {
		i := 0
		for buf[i] != 0 {
			i++
		}
		n = i + 1
	}
	return
}

func Getgroups() (gids []int, err error) {
	n, err := getgroups(0, nil)
	if err != nil {
		return nil, err
	}
	if n == 0 {
		return nil, nil
	}

	// Sanity check group count. Max is 16 on BSD.
	if n < 0 || n > 1000 {
		return nil, EINVAL
	}

	a := make([]_Gid_t, n)
	n, err = getgroups(n, &a[0])
	if err != nil {
		return nil, err
	}
	gids = make([]int, n)
	for i, v := range a[0:n] {
		gids[i] = int(v)
	}
	return
}

func Setgroups(gids []int) (err error) {
	if len(gids) == 0 {
		return setgroups(0, nil)
	}

	a := make([]_Gid_t, len(gids))
	for i, v := range gids {
		a[i] = _Gid_t(v)
	}
	return setgroups(len(a), &a[0])
}

/*
 * Socket
 */

//sys	accept(s int, rsa *RawSockaddrAny, addrlen *_Socklen) (fd int, err error)

func Accept(fd int) (nfd int, sa Sockaddr, err error) {
	var rsa RawSockaddrAny
	var len _Socklen = SizeofSockaddrAny
	nfd, err = accept(fd, &rsa, &len)
	if nfd == -1 {
		return
	}
	sa, err = anyToSockaddr(fd, &rsa)
	if err != nil {
		Close(nfd)
		nfd = 0
	}
	return
}

func recvmsgRaw(fd int, iov []Iovec, oob []byte, flags int, rsa *RawSockaddrAny) (n, oobn int, recvflags int, err error) {
<<<<<<< HEAD
	// Recvmsg not implemented on AIX
	return -1, -1, -1, ENOSYS
}

func sendmsgN(fd int, iov []Iovec, oob []byte, ptr unsafe.Pointer, salen _Socklen, flags int) (n int, err error) {
	// SendmsgN not implemented on AIX
	return -1, ENOSYS
=======
	var msg Msghdr
	msg.Name = (*byte)(unsafe.Pointer(rsa))
	msg.Namelen = uint32(SizeofSockaddrAny)
	var dummy byte
	if len(oob) > 0 {
		// receive at least one normal byte
		if emptyIovecs(iov) {
			var iova [1]Iovec
			iova[0].Base = &dummy
			iova[0].SetLen(1)
			iov = iova[:]
		}
		msg.Control = (*byte)(unsafe.Pointer(&oob[0]))
		msg.SetControllen(len(oob))
	}
	if len(iov) > 0 {
		msg.Iov = &iov[0]
		msg.SetIovlen(len(iov))
	}
	if n, err = recvmsg(fd, &msg, flags); n == -1 {
		return
	}
	oobn = int(msg.Controllen)
	recvflags = int(msg.Flags)
	return
}

func sendmsgN(fd int, iov []Iovec, oob []byte, ptr unsafe.Pointer, salen _Socklen, flags int) (n int, err error) {
	var msg Msghdr
	msg.Name = (*byte)(unsafe.Pointer(ptr))
	msg.Namelen = uint32(salen)
	var dummy byte
	var empty bool
	if len(oob) > 0 {
		// send at least one normal byte
		empty = emptyIovecs(iov)
		if empty {
			var iova [1]Iovec
			iova[0].Base = &dummy
			iova[0].SetLen(1)
			iov = iova[:]
		}
		msg.Control = (*byte)(unsafe.Pointer(&oob[0]))
		msg.SetControllen(len(oob))
	}
	if len(iov) > 0 {
		msg.Iov = &iov[0]
		msg.SetIovlen(len(iov))
	}
	if n, err = sendmsg(fd, &msg, flags); err != nil {
		return 0, err
	}
	if len(oob) > 0 && empty {
		n = 0
	}
	return n, nil
>>>>>>> ba831442
}

func anyToSockaddr(fd int, rsa *RawSockaddrAny) (Sockaddr, error) {
	switch rsa.Addr.Family {

	case AF_UNIX:
		pp := (*RawSockaddrUnix)(unsafe.Pointer(rsa))
		sa := new(SockaddrUnix)

		// Some versions of AIX have a bug in getsockname (see IV78655).
		// We can't rely on sa.Len being set correctly.
		n := SizeofSockaddrUnix - 3 // subtract leading Family, Len, terminating NUL.
		for i := 0; i < n; i++ {
			if pp.Path[i] == 0 {
				n = i
				break
			}
		}

		bytes := (*[len(pp.Path)]byte)(unsafe.Pointer(&pp.Path[0]))[0:n]
		sa.Name = string(bytes)
		return sa, nil

	case AF_INET:
		pp := (*RawSockaddrInet4)(unsafe.Pointer(rsa))
		sa := new(SockaddrInet4)
		p := (*[2]byte)(unsafe.Pointer(&pp.Port))
		sa.Port = int(p[0])<<8 + int(p[1])
		sa.Addr = pp.Addr
		return sa, nil

	case AF_INET6:
		pp := (*RawSockaddrInet6)(unsafe.Pointer(rsa))
		sa := new(SockaddrInet6)
		p := (*[2]byte)(unsafe.Pointer(&pp.Port))
		sa.Port = int(p[0])<<8 + int(p[1])
		sa.ZoneId = pp.Scope_id
		sa.Addr = pp.Addr
		return sa, nil
	}
	return nil, EAFNOSUPPORT
}

func Gettimeofday(tv *Timeval) (err error) {
	err = gettimeofday(tv, nil)
	return
}

func Sendfile(outfd int, infd int, offset *int64, count int) (written int, err error) {
	if raceenabled {
		raceReleaseMerge(unsafe.Pointer(&ioSync))
	}
	return sendfile(outfd, infd, offset, count)
}

// TODO
func sendfile(outfd int, infd int, offset *int64, count int) (written int, err error) {
	return -1, ENOSYS
}

func direntIno(buf []byte) (uint64, bool) {
	return readInt(buf, unsafe.Offsetof(Dirent{}.Ino), unsafe.Sizeof(Dirent{}.Ino))
}

func direntReclen(buf []byte) (uint64, bool) {
	return readInt(buf, unsafe.Offsetof(Dirent{}.Reclen), unsafe.Sizeof(Dirent{}.Reclen))
}

func direntNamlen(buf []byte) (uint64, bool) {
	reclen, ok := direntReclen(buf)
	if !ok {
		return 0, false
	}
	return reclen - uint64(unsafe.Offsetof(Dirent{}.Name)), true
}

//sys	getdirent(fd int, buf []byte) (n int, err error)

func Getdents(fd int, buf []byte) (n int, err error) {
	return getdirent(fd, buf)
}

//sys	wait4(pid Pid_t, status *_C_int, options int, rusage *Rusage) (wpid Pid_t, err error)

func Wait4(pid int, wstatus *WaitStatus, options int, rusage *Rusage) (wpid int, err error) {
	var status _C_int
	var r Pid_t
	err = ERESTART
	// AIX wait4 may return with ERESTART errno, while the processus is still
	// active.
	for err == ERESTART {
		r, err = wait4(Pid_t(pid), &status, options, rusage)
	}
	wpid = int(r)
	if wstatus != nil {
		*wstatus = WaitStatus(status)
	}
	return
}

/*
 * Wait
 */

type WaitStatus uint32

func (w WaitStatus) Stopped() bool { return w&0x40 != 0 }
func (w WaitStatus) StopSignal() Signal {
	if !w.Stopped() {
		return -1
	}
	return Signal(w>>8) & 0xFF
}

func (w WaitStatus) Exited() bool { return w&0xFF == 0 }
func (w WaitStatus) ExitStatus() int {
	if !w.Exited() {
		return -1
	}
	return int((w >> 8) & 0xFF)
}

func (w WaitStatus) Signaled() bool { return w&0x40 == 0 && w&0xFF != 0 }
func (w WaitStatus) Signal() Signal {
	if !w.Signaled() {
		return -1
	}
	return Signal(w>>16) & 0xFF
}

func (w WaitStatus) Continued() bool { return w&0x01000000 != 0 }

func (w WaitStatus) CoreDump() bool { return w&0x80 == 0x80 }

func (w WaitStatus) TrapCause() int { return -1 }

//sys	ioctl(fd int, req uint, arg uintptr) (err error)

// fcntl must never be called with cmd=F_DUP2FD because it doesn't work on AIX
// There is no way to create a custom fcntl and to keep //sys fcntl easily,
// Therefore, the programmer must call dup2 instead of fcntl in this case.

// FcntlInt performs a fcntl syscall on fd with the provided command and argument.
//sys	FcntlInt(fd uintptr, cmd int, arg int) (r int,err error) = fcntl

// FcntlFlock performs a fcntl syscall for the F_GETLK, F_SETLK or F_SETLKW command.
//sys	FcntlFlock(fd uintptr, cmd int, lk *Flock_t) (err error) = fcntl

//sys	fcntl(fd int, cmd int, arg int) (val int, err error)

//sys	fsyncRange(fd int, how int, start int64, length int64) (err error) = fsync_range

func Fsync(fd int) error {
	return fsyncRange(fd, O_SYNC, 0, 0)
}

/*
 * Direct access
 */

//sys	Acct(path string) (err error)
//sys	Chdir(path string) (err error)
//sys	Chroot(path string) (err error)
//sys	Close(fd int) (err error)
//sys	Dup(oldfd int) (fd int, err error)
//sys	Exit(code int)
//sys	Faccessat(dirfd int, path string, mode uint32, flags int) (err error)
//sys	Fchdir(fd int) (err error)
//sys	Fchmod(fd int, mode uint32) (err error)
//sys	Fchmodat(dirfd int, path string, mode uint32, flags int) (err error)
//sys	Fchownat(dirfd int, path string, uid int, gid int, flags int) (err error)
//sys	Fdatasync(fd int) (err error)
// readdir_r
//sysnb	Getpgid(pid int) (pgid int, err error)

//sys	Getpgrp() (pid int)

//sysnb	Getpid() (pid int)
//sysnb	Getppid() (ppid int)
//sys	Getpriority(which int, who int) (prio int, err error)
//sysnb	Getrusage(who int, rusage *Rusage) (err error)
//sysnb	Getsid(pid int) (sid int, err error)
//sysnb	Kill(pid int, sig Signal) (err error)
//sys	Klogctl(typ int, buf []byte) (n int, err error) = syslog
//sys	Mkdir(dirfd int, path string, mode uint32) (err error)
//sys	Mkdirat(dirfd int, path string, mode uint32) (err error)
//sys	Mkfifo(path string, mode uint32) (err error)
//sys	Mknod(path string, mode uint32, dev int) (err error)
//sys	Mknodat(dirfd int, path string, mode uint32, dev int) (err error)
//sys	Nanosleep(time *Timespec, leftover *Timespec) (err error)
//sys	Open(path string, mode int, perm uint32) (fd int, err error) = open64
//sys	Openat(dirfd int, path string, flags int, mode uint32) (fd int, err error)
//sys	read(fd int, p []byte) (n int, err error)
//sys	Readlink(path string, buf []byte) (n int, err error)
//sys	Renameat(olddirfd int, oldpath string, newdirfd int, newpath string) (err error)
//sys	Setdomainname(p []byte) (err error)
//sys	Sethostname(p []byte) (err error)
//sysnb	Setpgid(pid int, pgid int) (err error)
//sysnb	Setsid() (pid int, err error)
//sysnb	Settimeofday(tv *Timeval) (err error)

//sys	Setuid(uid int) (err error)
//sys	Setgid(uid int) (err error)

//sys	Setpriority(which int, who int, prio int) (err error)
//sys	Statx(dirfd int, path string, flags int, mask int, stat *Statx_t) (err error)
//sys	Sync()
//sysnb	Times(tms *Tms) (ticks uintptr, err error)
//sysnb	Umask(mask int) (oldmask int)
//sysnb	Uname(buf *Utsname) (err error)
//sys	Unlink(path string) (err error)
//sys	Unlinkat(dirfd int, path string, flags int) (err error)
//sys	Ustat(dev int, ubuf *Ustat_t) (err error)
//sys	write(fd int, p []byte) (n int, err error)
//sys	readlen(fd int, p *byte, np int) (n int, err error) = read
//sys	writelen(fd int, p *byte, np int) (n int, err error) = write

//sys	Dup2(oldfd int, newfd int) (err error)
//sys	Fadvise(fd int, offset int64, length int64, advice int) (err error) = posix_fadvise64
//sys	Fchown(fd int, uid int, gid int) (err error)
//sys	fstat(fd int, stat *Stat_t) (err error)
//sys	fstatat(dirfd int, path string, stat *Stat_t, flags int) (err error) = fstatat
//sys	Fstatfs(fd int, buf *Statfs_t) (err error)
//sys	Ftruncate(fd int, length int64) (err error)
//sysnb	Getegid() (egid int)
//sysnb	Geteuid() (euid int)
//sysnb	Getgid() (gid int)
//sysnb	Getuid() (uid int)
//sys	Lchown(path string, uid int, gid int) (err error)
//sys	Listen(s int, n int) (err error)
//sys	lstat(path string, stat *Stat_t) (err error)
//sys	Pause() (err error)
//sys	pread(fd int, p []byte, offset int64) (n int, err error) = pread64
//sys	pwrite(fd int, p []byte, offset int64) (n int, err error) = pwrite64
//sys	Select(nfd int, r *FdSet, w *FdSet, e *FdSet, timeout *Timeval) (n int, err error)
//sys	Pselect(nfd int, r *FdSet, w *FdSet, e *FdSet, timeout *Timespec, sigmask *Sigset_t) (n int, err error)
//sysnb	Setregid(rgid int, egid int) (err error)
//sysnb	Setreuid(ruid int, euid int) (err error)
//sys	Shutdown(fd int, how int) (err error)
//sys	Splice(rfd int, roff *int64, wfd int, woff *int64, len int, flags int) (n int64, err error)
//sys	stat(path string, statptr *Stat_t) (err error)
//sys	Statfs(path string, buf *Statfs_t) (err error)
//sys	Truncate(path string, length int64) (err error)

//sys	bind(s int, addr unsafe.Pointer, addrlen _Socklen) (err error)
//sys	connect(s int, addr unsafe.Pointer, addrlen _Socklen) (err error)
//sysnb	getgroups(n int, list *_Gid_t) (nn int, err error)
//sysnb	setgroups(n int, list *_Gid_t) (err error)
//sys	getsockopt(s int, level int, name int, val unsafe.Pointer, vallen *_Socklen) (err error)
//sys	setsockopt(s int, level int, name int, val unsafe.Pointer, vallen uintptr) (err error)
//sysnb	socket(domain int, typ int, proto int) (fd int, err error)
//sysnb	socketpair(domain int, typ int, proto int, fd *[2]int32) (err error)
//sysnb	getpeername(fd int, rsa *RawSockaddrAny, addrlen *_Socklen) (err error)
//sysnb	getsockname(fd int, rsa *RawSockaddrAny, addrlen *_Socklen) (err error)
//sys	recvfrom(fd int, p []byte, flags int, from *RawSockaddrAny, fromlen *_Socklen) (n int, err error)
//sys	sendto(s int, buf []byte, flags int, to unsafe.Pointer, addrlen _Socklen) (err error)

// In order to use msghdr structure with Control, Controllen, nrecvmsg and nsendmsg must be used.
//sys	recvmsg(s int, msg *Msghdr, flags int) (n int, err error) = nrecvmsg
//sys	sendmsg(s int, msg *Msghdr, flags int) (n int, err error) = nsendmsg

//sys	munmap(addr uintptr, length uintptr) (err error)

var mapper = &mmapper{
	active: make(map[*byte][]byte),
	mmap:   mmap,
	munmap: munmap,
}

func Mmap(fd int, offset int64, length int, prot int, flags int) (data []byte, err error) {
	return mapper.Mmap(fd, offset, length, prot, flags)
}

func Munmap(b []byte) (err error) {
	return mapper.Munmap(b)
}

//sys	Madvise(b []byte, advice int) (err error)
//sys	Mprotect(b []byte, prot int) (err error)
//sys	Mlock(b []byte) (err error)
//sys	Mlockall(flags int) (err error)
//sys	Msync(b []byte, flags int) (err error)
//sys	Munlock(b []byte) (err error)
//sys	Munlockall() (err error)

//sysnb	pipe(p *[2]_C_int) (err error)

func Pipe(p []int) (err error) {
	if len(p) != 2 {
		return EINVAL
	}
	var pp [2]_C_int
	err = pipe(&pp)
	if err == nil {
		p[0] = int(pp[0])
		p[1] = int(pp[1])
	}
	return
}

//sys	poll(fds *PollFd, nfds int, timeout int) (n int, err error)

func Poll(fds []PollFd, timeout int) (n int, err error) {
	if len(fds) == 0 {
		return poll(nil, 0, timeout)
	}
	return poll(&fds[0], len(fds), timeout)
}

//sys	gettimeofday(tv *Timeval, tzp *Timezone) (err error)
//sysnb	Time(t *Time_t) (tt Time_t, err error)
//sys	Utime(path string, buf *Utimbuf) (err error)

//sys	Getsystemcfg(label int) (n uint64)

//sys	umount(target string) (err error)

func Unmount(target string, flags int) (err error) {
	if flags != 0 {
		// AIX doesn't have any flags for umount.
		return ENOSYS
	}
	return umount(target)
}<|MERGE_RESOLUTION|>--- conflicted
+++ resolved
@@ -218,15 +218,6 @@
 }
 
 func recvmsgRaw(fd int, iov []Iovec, oob []byte, flags int, rsa *RawSockaddrAny) (n, oobn int, recvflags int, err error) {
-<<<<<<< HEAD
-	// Recvmsg not implemented on AIX
-	return -1, -1, -1, ENOSYS
-}
-
-func sendmsgN(fd int, iov []Iovec, oob []byte, ptr unsafe.Pointer, salen _Socklen, flags int) (n int, err error) {
-	// SendmsgN not implemented on AIX
-	return -1, ENOSYS
-=======
 	var msg Msghdr
 	msg.Name = (*byte)(unsafe.Pointer(rsa))
 	msg.Namelen = uint32(SizeofSockaddrAny)
@@ -283,7 +274,6 @@
 		n = 0
 	}
 	return n, nil
->>>>>>> ba831442
 }
 
 func anyToSockaddr(fd int, rsa *RawSockaddrAny) (Sockaddr, error) {
